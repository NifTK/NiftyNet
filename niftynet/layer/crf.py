--- conflicted
+++ resolved
@@ -116,10 +116,6 @@
         spatial_coords = tf.tile(
             tf.expand_dims(spatial_coords, 0),
             [batch_size] + [1] * spatial_rank + [1])
-<<<<<<< HEAD
-        # print(spatial_coords.shape, I.shape)
-=======
->>>>>>> e8e02972
 
         # concatenating spatial coordinates and features
         # (and squeeze spatially)
@@ -129,12 +125,8 @@
             [batch_size, -1, n_feat + spatial_rank])
         # for the spatial kernel
         spatial_coords = tf.reshape(
-<<<<<<< HEAD
-            spatial_coords / self._gamma, [batch_size, -1, spatial_rank])
-=======
             spatial_coords / self._gamma,
             [batch_size, -1, spatial_rank])
->>>>>>> e8e02972
 
         # Build permutohedral structures for smoothing
         permutohedrals = [
@@ -195,37 +187,21 @@
     :param name: layer name
     :return: updated mean-field distribution
     """
-<<<<<<< HEAD
-    batch_size, n_voxels, n_ch = U.shape.as_list()
-=======
     unary_shape = U.shape.as_list()
-    batch_size, n_voxels, n_ch = unary_shape
->>>>>>> e8e02972
+    n_ch = unary_shape[-1]
     H1 = tf.nn.softmax(H1)
     Q1 = 0
     for idx, permutohedral in enumerate(permutohedrals):
         # Message Passing
-<<<<<<< HEAD
-        norm_H = H1 * norms[idx]
-        Q = _permutohedral_gen(
-            permutohedral, norm_H, name + str(idx))
-        Q.set_shape([batch_size, n_voxels, n_ch])
-=======
         Q = _permutohedral_gen(permutohedral, H1 * norms[idx], name + str(idx))
         Q.set_shape(unary_shape)
->>>>>>> e8e02972
         # Weighting Filtered Outputs
         Q1 += Q * kernel_weights[idx] * norms[idx]
 
     # Compatibility Transform, Adding Unary Potentials
     # output logits, not the softmax
-<<<<<<< HEAD
-    mat_Q = tf.reshape(Q1, [-1, n_ch])
-    return U - tf.reshape(tf.matmul(mat_Q, mu), U.shape.as_list())
-=======
     Q1 = tf.reshape(tf.matmul(tf.reshape(Q1, [-1, n_ch]), mu), unary_shape)
     return U - Q1
->>>>>>> e8e02972
 
 
 def permutohedral_prepare(position_vectors):
