# -*- coding: utf-8 -*-
from __future__ import absolute_import, print_function

import os
import warnings

import nibabel as nib
import numpy as np
import scipy.ndimage

warnings.simplefilter("ignore", UserWarning)

FILE_EXTENSIONS = [".nii.gz", ".tar.gz"]


#### utilities for file headers

def create_affine_pixdim(affine, pixdim):
    norm_affine = np.sqrt(np.sum(np.square(affine[:, 0:3]), 0))
    to_divide = np.tile(
        np.expand_dims(np.append(norm_affine, 1), axis=1), [1, 4])
    to_multiply = np.tile(
        np.expand_dims(np.append(np.asarray(pixdim), 1), axis=1), [1, 4])
    return np.multiply(np.divide(affine, to_divide.T), to_multiply.T)


def rectify_header_sform_qform(img_nii):
    # TODO: check img_nii is a nibabel object
    pixdim = img_nii.header.get_zooms()
    sform = img_nii.get_sform()
    qform = img_nii.get_qform()
    norm_sform = np.sqrt(np.sum(np.square(sform[0:3, 0:3]), 0))
    norm_qform = np.sqrt(np.sum(np.square(qform[0:3, 0:3]), 0))
    flag_sform_problem = False
    flag_qform_problem = False
    if not np.array_equal(norm_sform, np.asarray(pixdim)):
        flag_sform_problem = True
    if not np.array_equal(norm_qform, np.asarray(pixdim)):
        flag_qform_problem = True

<<<<<<< HEAD
    if img_nii.get_header()['sform_code'] > 0 and not noflag_sform_problem:
      pass
    elif img_nii.get_header()['sform_code'] > 0 and flag_sform_problem and not flag_qform_problem:
      img_nii.set_sform(np.copy(img_nii.get_qform())) # recover by copying the qform over the sform
    elif img_nii.get_header()['sform_code'] == 0 and img_nii.get_header()['qform_code'] > 0 and not flag_qform_problem:
      pass
    elif img_nii.get_header()['sform_code'] == 0 and img_nii.get_header()['qform_code'] > 0 and flag_qform_problem and not flag_sform_problem:
      img_nii.set_qform(np.copy(img_nii.get_sform())) # recover by copying the sform over the qform
    else: 
      affine = img_nii.affine
      pixdim = img_nii.header.get_zooms()
      new_affine = create_affine_pixdim(affine, pixdim)
      img_nii.set_sform(new_affine)
      img_nii.set_qform(new_affine)
=======
    if img_nii.get_header()['sform_code'] > 0:
        if not flag_sform_problem:
            return img_nii
        elif not flag_qform_problem:
            # recover by copying the qform over the sform
            img_nii.set_sform(np.copy(img_nii.get_qform()))
            return img_nii
    elif img_nii.get_header()['qform_code'] > 0:
        if not flag_qform_problem:
            return img_nii
        elif not flag_sform_problem:
            # recover by copying the sform over the qform
            img_nii.set_qform(np.copy(img_nii.get_sform()))
            return img_nii
    affine = img_nii.affine
    pixdim = img_nii.header.get_zooms()
    new_affine = create_affine_pixdim(affine, pixdim)
    img_nii.set_sform(new_affine)
    img_nii.set_qform(new_affine)
>>>>>>> ffd209b0
    return img_nii



#### end of utilities for file headers


### resample/reorientation original volumes
# Perform the reorientation to ornt_fin of the data array given ornt_init
def do_reorientation(data_array, ornt_init, ornt_fin):
    if np.array_equal(ornt_init, ornt_fin):
        return data_array
    ornt_transf = nib.orientations.ornt_transform(ornt_init, ornt_fin)
    data_reoriented = nib.orientations.apply_orientation(
        data_array, ornt_transf)
    return data_reoriented


# Perform the resampling of the data array given the initial and final pixel
# dimensions and the interpolation order
# this function assumes the same interp_order for multi-modal images
# do we need separate interp_order for each modality?
def do_resampling(data_array, pixdim_init, pixdim_fin, interp_order):
    if data_array is None:
        # warnings.warn("None array, nothing to resample")
        return
    if np.array_equal(pixdim_fin, pixdim_init):
        return data_array
    to_multiply = np.divide(pixdim_init[0:], pixdim_fin[0:len(pixdim_init)])
    if len(to_multiply) < data_array.ndim:
        to_multiply = np.pad(to_multiply,
                             (0, data_array.ndim - len(to_multiply)),
                             mode='constant',
                             constant_values=1)
    # resampling each 3d volume in the 5D data
    data_resampled = []
    for t in range(0, data_array.shape[4]):
        data_mod = []
        for m in range(0, data_array.shape[3]):
            data_3d = data_array[..., m, t]
            # interp_order_m = interp_order[min(len(interp_order) - 1, m)]
            data_new = scipy.ndimage.zoom(data_3d,
                                          to_multiply[0:3],
                                          order=interp_order)
            data_mod.append(data_new[..., np.newaxis])
        data_mod = np.concatenate(data_mod, axis=-1)
        data_resampled.append(data_mod[..., np.newaxis])
    data_resampled = np.concatenate(data_resampled, axis=-1)
    return data_resampled


### end of resample/reorientation original volumes


def split_filename(file_name):
    pth = os.path.dirname(file_name)
    fname = os.path.basename(file_name)

    ext = None
    for special_ext in FILE_EXTENSIONS:
        ext_len = len(special_ext)
        if fname[-ext_len:].lower() == special_ext:
            ext = fname[-ext_len:]
            fname = fname[:-ext_len] if len(fname) > ext_len else ''
            break
    if ext is None:
        fname, ext = os.path.splitext(fname)
    return pth, fname, ext


def csv_cell_to_volume_5d(csv_cell):
    """
    This function create a 5D image matrix from a csv_cell
    :param csv_cell: an array of file names, e.g. ['path_to_T1', 'path_to_T2']
    :return: 5D image consisting of images from 'path_to_T1', 'path_to_T2'
             The five dimensions are H x W x D x Modality x Time point
    """
    if csv_cell is None:
        return None
    numb_tp = csv_cell.num_time_point
    numb_mod = csv_cell.num_modality
    max_time = numb_tp
    max_mod = numb_mod

    expand_modality_dim = True if numb_mod == 1 else False
    expand_time_point_dim = True if numb_tp == 1 else False

    flag_dimensions_set = False
    dimensions = []
    data_array = []
    for t in range(0, numb_tp):
        data_array.append([])
        for m in range(0, numb_mod):
            data_array[t].append([])
            if not os.path.exists(csv_cell()[t][m]):
                data_array[t][m] = expand_to_5d(np.zeros(dimensions))
                continue
            # load a 3d volume
            img_nii = nib.load(csv_cell()[t][m])
            img_data_shape = img_nii.header.get_data_shape()
            assert np.prod(img_data_shape) > 1

            if not flag_dimensions_set:
                dimensions = img_data_shape[0:min(3, len(img_data_shape))]
                flag_dimensions_set = True
            else:
                if not np.all(img_data_shape[:3] == dimensions[:3]):
                    raise ValueError("The 3d dimensionality of image %s "
                                     "%s is not consistent with %s "
                                     % (csv_cell()[m][t],
                                        ' '.join(map(str, img_data_shape[0:3])),
                                        ' '.join(map(str, dimensions))))
            if len(img_data_shape) >= 4 and img_data_shape[3] > 1 \
                    and not expand_time_point_dim:
                raise ValueError("You cannot provide already stacked time "
                                 "points if you stack additional time points ")
            elif expand_time_point_dim and len(img_data_shape) >= 4:
                max_time = max(img_data_shape[3], max_time)
            if len(img_data_shape) >= 5 and img_data_shape[4] > 1 \
                    and not expand_modality_dim:
                raise ValueError("You cannot provide already stacked "
                                 "modalities "
                                 " if you stack additional modalities ")
            elif expand_modality_dim and len(img_data_shape) == 5:
                max_mod = max(max_mod, img_data_shape[4])
            img_data = img_nii.get_data().astype(np.float32)
            img_data = expand_to_5d(img_data)
            img_data = np.swapaxes(img_data, 4, 3)
            data_array[t][m] = img_data
    if expand_modality_dim or expand_time_point_dim:
        data_array = pad_zeros_to_5d(data_array, max_mod, max_time)
    data_to_save = create_5d_from_array(data_array)
    return data_to_save


def expand_to_5d(img_data):
    while img_data.ndim < 5:
        img_data = np.expand_dims(img_data, axis=-1)
    return img_data


def pad_zeros_to_5d(data_array, max_mod, max_time):
    if len(data_array) == max_time and len(data_array[0]) == max_mod:
        return data_array
    if len(data_array) == 1:
        for m in range(0, len(data_array[0])):
            if data_array[0][m].shape[4] < max_time:
                data = data_array[0][m]
                zeros_to_append = np.zeros([data.shape[0],
                                            data.shape[1],
                                            data.shape[2],
                                            data.shape[3],
                                            max_time - data.shape[4]])
                data_array[0][m] = np.concatenate(
                    [data, zeros_to_append], axis=4)
    else:
        for t in range(0, len(data_array)):
            data = data_array[t][0]
            if data.shape[3] < max_mod:
                zeros_to_append = np.zeros([data.shape[0],
                                            data.shape[1],
                                            data.shape[2],
                                            max_mod - data.shape[3],
                                            data.shape[4]])
                data_array[t][0] = np.concatenate(
                    [data, zeros_to_append], axis=3)
    return data_array


def create_5d_from_array(data_array):
    data_5d = []
    for t in range(0, len(data_array)):
        data_mod_temp = []
        for m in range(0, len(data_array[0])):
            data_temp = data_array[t][m]
            data_mod_temp.append(data_temp)
        data_mod_temp = np.concatenate(data_mod_temp, axis=3)
        data_5d.append(data_mod_temp)
    data_5d = np.concatenate(data_5d, axis=4)
    return data_5d


def save_volume_5d(img_data, filename, save_path, img_ref=None):
    if img_data is None:
        return
    if not os.path.exists(save_path):
        os.makedirs(save_path)
    img_ref = rectify_header_sform_qform(img_ref)
    affine = img_ref.affine
    img_nii = nib.Nifti1Image(img_data, affine)
    img_nii.set_data_dtype(np.dtype(np.float32))
    output_name = os.path.join(save_path, filename)
    nib.save(img_nii, output_name)
    print('Saved {}'.format(output_name))


def match_volume_shape_to_patch_definition(image_data, patch):
    if image_data is None:
        return None
    if patch is None:
        return None
    # always casting to 4D input volume [H x W x D x Modality]
    while image_data.ndim > 4:
        image_data = image_data[..., 0]
    while image_data.ndim < 4:
        image_data = np.expand_dims(image_data, axis=-1)
    return image_data


def spatial_padding_to_indexes(spatial_padding):
    indexes = np.zeros((len(spatial_padding), 2), dtype=np.int)
    for (i, s) in enumerate(spatial_padding):
        if len(s) == 1:
            indexes[i] = [s[0], s[0]]
        elif len(s) == 2:
            indexes[i] = [s[0], s[1]]
        else:
            raise ValueError("unknown spatial_padding format")
    return indexes.flatten()


    # def adapt_to_shape(img_to_change, shape, mod='tile'):
    #     if img_to_change is None or img_to_change.size == 0:
    #         return np.zeros(shape)
    #     shape_to_change = img_to_change.shape
    #     if len(shape) < len(shape_to_change):
    #         raise ValueError('shape inconsistency')
    #     if np.all(shape_to_change == shape):
    #         return img_to_change
    #     new_img = np.resize(img_to_change, shape)
    #     return new_img


    # # Check compatibility in dimensions for the first 3 dimensions of two images
    # def check_shape_compatibility_3d(img1, img2):
    #     # consider by default that there are a min of 3 dimensions (2d images are
    #     # always expanded beforehand
    #     if img1.ndim < 3 or img2.ndim < 3:
    #         raise ValueError
    #     return np.all(img1.shape[:3] == img2.shape[:3])

    # def create_new_filename(filename_init, new_path='', new_prefix='',
    #                         new_suffix=''):
    #     path, name, ext = split_filename(filename_init)
    #     if new_path is None or len(new_path) == 0:
    #         new_path = path
    #     new_name = "%s_%s_%s" % (new_prefix, name, new_suffix)
    #     new_filename = os.path.join(new_path, new_name + ext)
    #     new_filename = clean_name(new_filename)
    #     return new_filename


    # def clean_name(filename):
    #     filename = filename.replace("__", "_")
    #     filename = filename.replace("..", ".")
    #     filename = filename.replace("_.", ".")
    #     return filename


    # def load_volume(filename,
    #                 allow_multimod_single_file=False,
    #                 allow_timeseries=False):
    #     if not os.path.exists(filename):
    #         warnings.warn("This file %s does not exist" % filename)
    #         return None
    #
    #     print(filename)
    #     img_nii = nib.load(filename)
    #     img_shape = img_nii.header.get_data_shape()
    #     img_data = img_nii.get_data().astype(np.float32)
    #     if len(img_shape) == 2:  # If the image is 2D it is expanded as a 3D
    #         return np.expand_dims(img_data, axis=2)
    #
    #     if len(img_shape) == 3:  # do nothing if image is 3D
    #         return img_data
    #
    #     if len(img_shape) == 4:  # 4D depends on use of multi time series
    #         warnings.warn("A 4D image has been detected. As per Nifti "
    #                       "standards, it will be considered as a time series "
    #                       "image")
    #         if not allow_timeseries:  # if no time series allowed, take only
    #             # the first volume
    #             warnings.warn("Time series not allowed in this setting, "
    #                           "only the first volume will be returned")
    #             return img_data[..., 0:1]
    #         else:
    #             # time series are moved to the 5th dimension
    #             return np.swapaxes(np.expand_dims(img_data, axis=4), 4, 3)
    #
    #     if len(img_shape) == 5:
    #         warnings.warn("A 5D image has been detected. As per Nifti "
    #                       "conventions, it will be considered as a multimodal image")
    #         if not allow_multimod_single_file:
    #             warnings.warn("Multiple modalities in a single file not "
    #                           "allowed in this setting. Only the first "
    #                           "modality will be considered")
    #             if img_shape[3] == 1:  # only one time point in the 4th dimension
    #                 return img_data[..., 0, 0]
    #             else:
    #                 if not allow_timeseries:
    #                     warnings.warn("Time series not allowed in this "
    #                                   "setting, only the first volume of the "
    #                                   "time series will be returned")
    #                     return img_data[..., 0, 0]
    #                 else:
    #                     return np.swapaxes(img_data[..., 0], 4, 3)
    #         else:
    #             if img_shape[3] == 1:  # only one time point in the image series
    #                 return np.swapaxes(img_data[..., 0, :], 4, 3)
    #             elif not allow_timeseries:
    #                 warnings.warn("Time series not allowed in this setting, "
    #                               "only the first volume multimodal will be "
    #                               "returned")
    #                 return np.swapaxes(img_data[..., 0, :], 4, 3)
    #             else:
    #                 return np.swapaxes(img_data, 4, 3)<|MERGE_RESOLUTION|>--- conflicted
+++ resolved
@@ -38,22 +38,6 @@
     if not np.array_equal(norm_qform, np.asarray(pixdim)):
         flag_qform_problem = True
 
-<<<<<<< HEAD
-    if img_nii.get_header()['sform_code'] > 0 and not noflag_sform_problem:
-      pass
-    elif img_nii.get_header()['sform_code'] > 0 and flag_sform_problem and not flag_qform_problem:
-      img_nii.set_sform(np.copy(img_nii.get_qform())) # recover by copying the qform over the sform
-    elif img_nii.get_header()['sform_code'] == 0 and img_nii.get_header()['qform_code'] > 0 and not flag_qform_problem:
-      pass
-    elif img_nii.get_header()['sform_code'] == 0 and img_nii.get_header()['qform_code'] > 0 and flag_qform_problem and not flag_sform_problem:
-      img_nii.set_qform(np.copy(img_nii.get_sform())) # recover by copying the sform over the qform
-    else: 
-      affine = img_nii.affine
-      pixdim = img_nii.header.get_zooms()
-      new_affine = create_affine_pixdim(affine, pixdim)
-      img_nii.set_sform(new_affine)
-      img_nii.set_qform(new_affine)
-=======
     if img_nii.get_header()['sform_code'] > 0:
         if not flag_sform_problem:
             return img_nii
@@ -73,7 +57,6 @@
     new_affine = create_affine_pixdim(affine, pixdim)
     img_nii.set_sform(new_affine)
     img_nii.set_qform(new_affine)
->>>>>>> ffd209b0
     return img_nii
 
 
