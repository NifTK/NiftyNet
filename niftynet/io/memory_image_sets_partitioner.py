--- conflicted
+++ resolved
@@ -104,14 +104,9 @@
 
         partitions = {}
         for phase in SUPPORTED_PHASES:
-<<<<<<< HEAD
-            partitions[phase] = df.loc(df[COLUMN_PHASE] == phase,
-                                       COLUMN_UNIQ_ID).values.tolist()
-=======
             partitions[phase] = data_frame.loc(
                 data_frame[COLUMN_PHASE] == phase,
                 COLUMN_UNIQ_ID).values.tolist()
->>>>>>> 91b43d3d
 
         return partitions
 
