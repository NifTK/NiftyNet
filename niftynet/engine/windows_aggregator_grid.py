# -*- coding: utf-8 -*-
"""
windows aggregator decode sampling grid coordinates and image id from
batch data, forms image level output and write to hard drive.
"""
from __future__ import absolute_import, division, print_function
<<<<<<< HEAD

import numpy as np
=======

import os
from collections import OrderedDict

import numpy as np
import pandas as pd

# pylint: disable=too-many-nested-blocks
# pylint: disable=too-many-branches
import niftynet.io.misc_io as misc_io
>>>>>>> df0f8673
from niftynet.engine.windows_aggregator_base import ImageWindowsAggregator
from niftynet.layer.pad import PadLayer


class GridSamplesAggregator(ImageWindowsAggregator):
    """
    This class keeps record of the currently cached image,
    initialised as all zeros, and the values are replaced
    by image window data decoded from batch.
    """

    def __init__(self,
                 image_reader,
                 image_writer,
                 name='image',
                 window_border=(),
<<<<<<< HEAD
=======
                 interp_order=0,
                 postfix='niftynet_out',
>>>>>>> df0f8673
                 fill_constant=0.0):
        ImageWindowsAggregator.__init__(self, image_reader, image_writer)

        self.name = name
        self.image_out = None
        self.csv_out = None
        self.window_border = window_border
        self.fill_constant = fill_constant

    def decode_batch(self, window, location):
        """
        Function used to save multiple outputs listed in the window
        dictionary. For the fields that have the keyword 'window' in the
        dictionary key, it will be saved as image. The rest will be saved as
        csv. CSV files will contain at saving a first line of 0 (to be
        changed into the header by the user), the first column being the
        index of the window, followed by the list of output and the location
        array for each considered window

        :param window: dictionary of output
        :param location: location of the input
        :return:
        """
        n_samples = location.shape[0]
<<<<<<< HEAD
        window, location = self.crop_batch(window, location,
                                           self.window_border)
=======
        location_cropped = {}
        for key in window:
            if 'window' in key:  # all outputs to be created as images should
                # contained the keyword "window"
                window[key], location_cropped[key] = self.crop_batch(
                    window[key], location, self.window_border)
>>>>>>> df0f8673

        for batch_id in range(n_samples):
            image_id = location[batch_id, 0]
            if image_id != self.image_id:
                # image name changed:
                # save current result and create an empty result file
                self._save_current_image()
                self._save_current_csv()
                if self._is_stopping_signal(location[batch_id]):
                    return False

                self.image_out, self.csv_out = {}, {}
                for key in window:
                    if 'window' in key:
                        # to be saved as image
                        self.image_out[key] = self._initialise_empty_image(
                            image_id=image_id,
                            n_channels=window[key].shape[-1],
                            dtype=window[key].dtype)
                    else:
                        # to be saved as csv file
                        n_elements = np.int64(
                            np.asarray(window[key]).size / n_samples)
                        table_header = [
                            '{}_{}'.format(key, idx)
                            for idx in range(n_elements)
                        ] if n_elements > 1 else ['{}'.format(key)]
                        table_header += [
                            'coord_{}'.format(idx)
                            for idx in range(location.shape[-1])
                        ]
                        self.csv_out[key] = self._initialise_empty_csv(
                            key_names=table_header)

            for key in window:
                if 'window' in key:
                    x_start, y_start, z_start, x_end, y_end, z_end = \
                        location_cropped[key][batch_id, 1:]
                    self.image_out[key][
                        x_start:x_end, y_start:y_end, z_start:z_end, ...] = \
                        window[key][batch_id, ...]
                else:
                    window[key] = np.asarray(window[key]).reshape(
                        [n_samples, -1])
                    window_save = window[key][batch_id:batch_id + 1, :]
                    window_loc = location[batch_id:batch_id + 1, :]
                    csv_row = np.concatenate([window_save, window_loc], 1)
                    csv_row = csv_row.ravel()
                    key_names = self.csv_out[key].columns
                    self.csv_out[key] = self.csv_out[key].append(
                        OrderedDict(zip(key_names, csv_row)),
                        ignore_index=True)
        return True

    def _initialise_empty_image(self, image_id, n_channels, dtype=np.float):
        """
        Initialise an empty image in which to populate the output
        :param image_id: image_id to be used in the reader
        :param n_channels: numbers of channels of the saved output (for
        multimodal output)
        :param dtype: datatype used for the saving
        :return: the initialised empty image
        """
        self.image_id = image_id
        spatial_shape = self.input_image[self.name].shape[:3]
        output_image_shape = spatial_shape + (n_channels, )
        empty_image = np.zeros(output_image_shape, dtype=dtype)
        for layer in self.reader.preprocessors:
            if isinstance(layer, PadLayer):
                empty_image, _ = layer(empty_image)

        if self.fill_constant != 0.0:
            empty_image[:] = self.fill_constant

        return empty_image

    def _initialise_empty_csv(self, key_names):
        """
        Initialise a csv output file with a first line of zeros

        :param n_channel: number of saved fields
        :return: empty first line of the array to be saved as csv
        """
        return pd.DataFrame(columns=key_names)

    def _save_current_image(self):
        """
        For all the outputs to be saved as images, go through the dictionary
        and save the resulting output after reversing the initial preprocessing
        :return:
        """
        if self.input_image is None:
            return
<<<<<<< HEAD

        output_name = self.reader.get_subject_id(self.image_id)
        self.writer(self.image_out, output_name, self.input_image[self.name])
=======
        for layer in reversed(self.reader.preprocessors):
            if isinstance(layer, PadLayer):
                for i in self.image_out:
                    self.image_out[i], _ = layer.inverse_op(self.image_out[i])
            if isinstance(layer, DiscreteLabelNormalisationLayer):
                for i in self.image_out:
                    self.image_out[i], _ = layer.inverse_op(self.image_out[i])
        subject_name = self.reader.get_subject_id(self.image_id)
        for i in self.image_out:
            filename = "{}_{}_{}.nii.gz".format(i, subject_name, self.postfix)
            source_image_obj = self.input_image[self.name]
            misc_io.save_data_array(self.output_path, filename,
                                    self.image_out[i], source_image_obj,
                                    self.output_interp_order)
            self.log_inferred(subject_name, filename)
        return

    def _save_current_csv(self):
        """
        For all output to be saved as csv, loop through the dictionary of
        output and create the csv
        :return:
        """
        if self.input_image is None:
            return
        subject_name = self.reader.get_subject_id(self.image_id)
        for i in self.csv_out:
            filename = "{}_{}_{}.csv".format(i, subject_name, self.postfix)
            misc_io.save_csv_array(self.output_path, filename, self.csv_out[i])
            self.log_inferred(subject_name, filename)
        return
>>>>>>> df0f8673
<|MERGE_RESOLUTION|>--- conflicted
+++ resolved
@@ -4,10 +4,6 @@
 batch data, forms image level output and write to hard drive.
 """
 from __future__ import absolute_import, division, print_function
-<<<<<<< HEAD
-
-import numpy as np
-=======
 
 import os
 from collections import OrderedDict
@@ -18,7 +14,6 @@
 # pylint: disable=too-many-nested-blocks
 # pylint: disable=too-many-branches
 import niftynet.io.misc_io as misc_io
->>>>>>> df0f8673
 from niftynet.engine.windows_aggregator_base import ImageWindowsAggregator
 from niftynet.layer.pad import PadLayer
 
@@ -35,11 +30,8 @@
                  image_writer,
                  name='image',
                  window_border=(),
-<<<<<<< HEAD
-=======
                  interp_order=0,
                  postfix='niftynet_out',
->>>>>>> df0f8673
                  fill_constant=0.0):
         ImageWindowsAggregator.__init__(self, image_reader, image_writer)
 
@@ -47,6 +39,8 @@
         self.image_out = None
         self.csv_out = None
         self.window_border = window_border
+        self.output_interp_order = interp_order
+        self.postfix = postfix
         self.fill_constant = fill_constant
 
     def decode_batch(self, window, location):
@@ -64,17 +58,12 @@
         :return:
         """
         n_samples = location.shape[0]
-<<<<<<< HEAD
-        window, location = self.crop_batch(window, location,
-                                           self.window_border)
-=======
         location_cropped = {}
         for key in window:
             if 'window' in key:  # all outputs to be created as images should
                 # contained the keyword "window"
                 window[key], location_cropped[key] = self.crop_batch(
                     window[key], location, self.window_border)
->>>>>>> df0f8673
 
         for batch_id in range(n_samples):
             image_id = location[batch_id, 0]
@@ -142,6 +131,7 @@
         spatial_shape = self.input_image[self.name].shape[:3]
         output_image_shape = spatial_shape + (n_channels, )
         empty_image = np.zeros(output_image_shape, dtype=dtype)
+
         for layer in self.reader.preprocessors:
             if isinstance(layer, PadLayer):
                 empty_image, _ = layer(empty_image)
@@ -168,11 +158,6 @@
         """
         if self.input_image is None:
             return
-<<<<<<< HEAD
-
-        output_name = self.reader.get_subject_id(self.image_id)
-        self.writer(self.image_out, output_name, self.input_image[self.name])
-=======
         for layer in reversed(self.reader.preprocessors):
             if isinstance(layer, PadLayer):
                 for i in self.image_out:
@@ -203,5 +188,4 @@
             filename = "{}_{}_{}.csv".format(i, subject_name, self.postfix)
             misc_io.save_csv_array(self.output_path, filename, self.csv_out[i])
             self.log_inferred(subject_name, filename)
-        return
->>>>>>> df0f8673
+        return