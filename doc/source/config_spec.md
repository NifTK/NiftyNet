--- conflicted
+++ resolved
@@ -176,10 +176,7 @@
  and [filename_removefromid](#filename-removefromid) will be ignored.  If this
 parameter is left blank or the file does not exist, input image search will be
 enabled, and the matched filenames will be written to this file path.
-<<<<<<< HEAD
->>>>>>> changed csv_file -> csv_path_file in various places and merged carole changes
-=======
->>>>>>> 7a0386e7
+
 
 ###### `path_to_search`
 Single or multiple folders to search for input images.
