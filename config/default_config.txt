--- conflicted
+++ resolved
@@ -1,10 +1,6 @@
 [settings]
-<<<<<<< HEAD
+cuda_devices = ""
 model_dir = ./models/model1
-=======
-cuda_devices = ""
-model_dir = ./model1
->>>>>>> ea7d608d
 net_name = toynet
 
 # preprocessing threads parameters
