# -*- coding: utf-8 -*-
import numpy as np
import tensorflow as tf
from .subject import ColumnData

############ prefered usage ###################################
#test_patch = ImagePatch(spatial_rank=3,
#                        image_size=32,
#                        label_size=32,
#                        weight_map_size=32,
#                        image_dtype=tf.float32,
#                        label_dtype=tf.int64,
#                        weight_map_dtype=tf.float32,
#                        num_image_modality=1,
#                        num_label_modality=1,
#                        num_weight_map=1)
################################################




SUPPORTED_SPATIAL_RANKS = set([2.0, 2.5, 3.0])


class ImagePatch(object):
    """
    This class defines the output element of an image sampler and
    the element in the input buffer.


    It assumes all images have same length in all spatial dims
    i.e., image_shape = [image_size] * np.ceil(spatial_rank)
    and full_image_shape = [image_spatial_shape] + [number_of_modalities]

    *_size an integer specifying how many voxels along one dimension
    *_shape a tuple of integer specifying the patch shape

    currently assumes the samples have the same length in all spatial dims
    """

    def __init__(self,
                 spatial_rank,
                 image_size,
                 label_size=None,
                 weight_map_size=None,
                 image_dtype=tf.float32,
                 label_dtype=tf.int64,
                 weight_map_dtype=tf.float32,
                 num_image_modality=1,
                 num_label_modality=1,
                 num_weight_map=1):

        self._spatial_rank = float(spatial_rank)
        assert self._spatial_rank in SUPPORTED_SPATIAL_RANKS

        # sizes
        self._image_size = image_size
        self._label_size = label_size
        self._weight_map_size = weight_map_size

        # types
        self._image_dtype = image_dtype
        self._label_dtype = label_dtype
        self._weight_map_dtype = weight_map_dtype

        self._num_image_modality = num_image_modality
        self._num_label_modality = num_label_modality
        self._num_weight_map = num_weight_map

        # actual data
        self._image = None
        self._info = None
        self._label = None
        self._weight_map = None

    @property
    def spatial_rank(self):
        # spatial_rank == 3 for volumetric images
        # spatial_rank == 2 for 2D images
        # spatial_rank == 2.5 for 3D volume but processed as 2D sequences
        return self._spatial_rank

    @property
    def has_labels(self):
        return (self._label_size is not None) and \
               (self._num_label_modality > 0)

    @property
    def has_weight_maps(self):
        return (self._weight_map_size is not None) and \
               (self._num_weight_map > 0)

    @property
    def image_size(self):
        return self._image_size

    @property
    def label_size(self):
        if self.has_labels:
            return self._label_size
        return None

    @property
    def weight_map_size(self):
        if self.has_weight_maps:
            return self._weight_map_size
        return None

    @property
    def full_image_shape(self):
        # 2D patch:   [d x d x n_mod]
        # 2.5D patch: [d x d x n_mod]
        # 3D patch:   [d x d x d x n_mod]
        spatial_dims = (self.image_size, ) * int(np.floor(self.spatial_rank))
        spatial_dims = spatial_dims + (self._num_image_modality, )
        return spatial_dims

    @property
    def full_label_shape(self):
        if self.has_labels:
            spatial_dims = (self.label_size, ) *\
                            int(np.floor(self.spatial_rank))
            spatial_dims = spatial_dims + (self._num_label_modality, )
            return spatial_dims
        return None

    @property
    def full_weight_map_shape(self):
        if self.has_weight_maps:
            spatial_dims = (self.weight_map_size, ) * \
                           int(np.floor(self.spatial_rank))
            spatial_dims = spatial_dims + (self._num_weight_map, )
            return spatial_dims
        return None

    @property
    def full_info_shape(self):
        """
        `info` contains the spatial location of a image patch
        it will be used to put the sampled patch back to the original volume
        the first dim: volume id
        the size of the other dims: spatial_rank * 2, indicating starting
        and end point of a patch in each dim
        3D:   [volume_id, x_start, x_end, y_start, y_end, z_start, z_end]
        2.5D: [volume_id, x_start, x_end, y_start, y_end, z_start]
        2D:   [volume_id, x_start, x_end, y_start, y_end]
        """
        return (1 + int(self.spatial_rank * 2.0), )

    def create_placeholders(self):
        """
        The placeholders are defined so that the input buffer knows how
        to initialise an input queue
        """

        placeholders_list = []
        # image (required placeholder)
        image_placeholders = tf.placeholder(dtype=self._image_dtype,
                                            shape=self.full_image_shape,
                                            name='images')
        placeholders_list.append(image_placeholders)

        # location information (required placeholder)
        # datatype is fixed to tf.int64
        location_info_dtype = tf.int64
        info_placeholders = tf.placeholder(dtype=location_info_dtype,
                                           shape=self.full_info_shape,
                                           name='info')
        placeholders_list.append(info_placeholders)

        # optional label placeholder
        if self.has_labels:
            label_placeholders = tf.placeholder(
                dtype=self._label_dtype,
                shape=self.full_label_shape,
                name='labels')
            placeholders_list.append(label_placeholders)

        # optional weight_map information
        if self.has_weight_maps:
            weight_map_placeholders = tf.placeholder(
                dtype=self._weight_map_dtype,
                shape=self.full_weight_map_shape,
                name='weightmaps')
            placeholders_list.append(weight_map_placeholders)
        return tuple(placeholders_list)

    ### set the corresponding data of each placeholder
    @property
    def image(self):
        assert self._image is not None
        return self._image

    @property
    def info(self):
        assert self._info is not None
        return self._info

    @property
    def label(self):
        if self.has_labels:
            return self._label
        return None

    @property
    def weight_map(self):
        if self.has_weight_maps:
            return self._weight_map
        return None

    @image.setter
    def image(self, value):
        assert value.shape == tuple(self.full_image_shape)
        self._image = value

    @info.setter
    def info(self, value):
        assert value.shape == tuple(self.full_info_shape)
        self._info = value

    @label.setter
    def label(self, value):
        assert self.has_labels
        assert value.shape == tuple(self.full_label_shape)
        self._label = value

    @weight_map.setter
    def weight_map(self, value):
        assert self.has_weight_maps
        assert value.shape == tuple(self.full_weight_map_shape)
        self._weight_map = value

    ### end of set the corresponding data of each placeholder

    def set_data(self, subject_id, spatial_loc, img, seg, w_map):
        # input image should be [ h x w x d x mod ]
        assert isinstance(img, ColumnData)
        assert img.data.ndim == 4
        # TODO:check the colon operator
        self.info = np.array(np.hstack([[subject_id], spatial_loc]),
                             dtype=np.int64)

        if self.spatial_rank == 3:
            x_, y_, z_, _x, _y, _z = spatial_loc
            assert _x <= img.data.shape[0]
            assert _y <= img.data.shape[1]
            assert _z <= img.data.shape[2]
            self.image = img.data[x_:_x, y_:_y, z_:_z, :]
            if self.has_labels and (seg is not None):
                diff = int((self.image_size - self.label_size) / 2)
                assert diff >= 0  # assumes label_size <= image_size
                x_d, y_d, z_d = (x_ + diff), (y_ + diff), (z_ + diff)
                self.label = seg.data[x_d: (self.label_size + x_d),
                             y_d: (self.label_size + y_d),
                             z_d: (self.label_size + z_d), :]

            if self.has_weight_maps and (w_map is not None):
                diff = int((self.image_size - self.weight_map_size) / 2)
                assert diff >= 0
                x_d, y_d, z_d = (x_ + diff), (y_ + diff), (z_ + diff)
                self.weight_map = \
                    w_map.data[x_d: (self.weight_map_size + x_d),
                    y_d: (self.weight_map_size + y_d),
                    z_d: (self.weight_map_size + z_d), :]
<<<<<<< HEAD

        elif self.spatial_rank == 2:
            x_, y_, _x, _y, = spatial_loc
            assert _x <= img.data.shape[0]
            assert _y <= img.data.shape[1]
            self.image = img.data[x_:_x, y_:_y, 0, :]
            if self.has_labels and (seg is not None):
                diff = int((self.image_size - self.label_size) / 2)
                assert diff >= 0  # assumes label_size <= image_size
                x_d, y_d = (x_ + diff), (y_ + diff)
                self.label = \
                    seg.data[x_d: (self.label_size + x_d),
                    y_d: (self.label_size + y_d), 0, :]

            if self.has_weight_maps and (w_map is not None):
                diff = int((self.image_size - self.weight_map_size) / 2)
                assert diff >= 0
                x_d, y_d, = (x_ + diff), (y_ + diff)
                self.weight_map = \
                    w_map.data[x_d: (self.weight_map_size + x_d),
                    y_d: (self.weight_map_size + y_d), 0, :]

        elif self.spatial_rank == 2.5:
            x_, y_, z_, _x, _y = spatial_loc
            assert _x <= img.data.shape[0]
            assert _y <= img.data.shape[1]
            assert z_ < img.data.shape[2]
            self.image = img.data[x_:_x, y_:_y, z_, :]
            if self.has_labels and (seg is not None):
                diff = self.image_size - self.label_size
                assert diff >= 0  # assumes label_size <= image_size
                x_d, y_d = (x_ + diff), (y_ + diff)
                self.label = \
                    seg.data[x_d: (self.label_size + x_d),
                    y_d: (self.label_size + y_d),
                    z_ , :]

            if self.has_weight_maps and (w_map is not None):
                diff = self.image_size - self.weight_map_size
                assert diff >= 0
                x_d, y_d = (x_ + diff), (y_ + diff)
                self.weight_map = \
                    w_map.data[x_d: (self.weight_map_size + x_d),
                    y_d : (self.weight_map_size + y_d),
                    z_, :]
=======
            return

        if self.spatial_rank == 2:
            x_, y_, _x, _y, = [int(c) for c in spatial_loc]
            z_ = 0

        if self.spatial_rank == 2.5:
            x_, y_, z_, _x, _y = [int(c) for c in spatial_loc]

        assert _x <= img.data.shape[0]
        assert _y <= img.data.shape[1]
        assert z_ < img.data.shape[2]
        self.image = img.data[x_:_x, y_:_y, z_, :]
        if self.has_labels and (seg is not None):
            diff = self.image_size - self.label_size
            assert diff >= 0  # assumes label_size <= image_size
            x_d, y_d = (x_ + diff), (y_ + diff)
            self.label = seg.data[x_d: (self.label_size + x_d),
                                  y_d: (self.label_size + y_d), z_, :]

        if self.has_weight_maps and (w_map is not None):
            diff = self.image_size - self.weight_map_size
            assert diff >= 0
            x_d, y_d, = (x_ + diff), (y_ + diff)
            self.weight_map = \
                w_map.data[x_d: (self.weight_map_size + x_d),
                           y_d: (self.weight_map_size + y_d), z_, :]
        return
>>>>>>> 77b74aad

    def as_dict(self, placeholders):
        out_list = [self.image, self.info]
        if self.has_labels:
            out_list.append(self.label)
        if self.has_weight_maps:
            out_list.append(self.weight_map)

        assert not any([x is None for x in out_list])
        assert len(out_list) == len(placeholders)
        return {placeholders: tuple(out_list)}

    @property
    def stopping_signal(self):
        return -1 * np.ones(self.full_info_shape)

    def fill_with_stopping_info(self):
        self.info = self.stopping_signal

    def is_stopping_signal(self, info):
        if info is None:
            raise ValueError('wrong data format')
        return np.all(info == self.stopping_signal)<|MERGE_RESOLUTION|>--- conflicted
+++ resolved
@@ -1,25 +1,24 @@
 # -*- coding: utf-8 -*-
 import numpy as np
 import tensorflow as tf
+
 from .subject import ColumnData
 
-############ prefered usage ###################################
-#test_patch = ImagePatch(spatial_rank=3,
-#                        image_size=32,
-#                        label_size=32,
-#                        weight_map_size=32,
-#                        image_dtype=tf.float32,
-#                        label_dtype=tf.int64,
-#                        weight_map_dtype=tf.float32,
-#                        num_image_modality=1,
-#                        num_label_modality=1,
-#                        num_weight_map=1)
+############ prefered usage example ##########
+# test_patch = ImagePatch(spatial_rank=3,
+#                         image_size=32,
+#                         label_size=32,
+#                         weight_map_size=32,
+#                         image_dtype=tf.float32,
+#                         label_dtype=tf.int64,
+#                         weight_map_dtype=tf.float32,
+#                         num_image_modality=1,
+#                         num_label_modality=1,
+#                         num_weight_map=1)
 ################################################
 
 
-
-
-SUPPORTED_SPATIAL_RANKS = set([2.0, 2.5, 3.0])
+SUPPORTED_SPATIAL_RANKS = {2.0, 2.5, 3.0}
 
 
 class ImagePatch(object):
@@ -29,7 +28,7 @@
 
 
     It assumes all images have same length in all spatial dims
-    i.e., image_shape = [image_size] * np.ceil(spatial_rank)
+    i.e., image_shape = [image_size] * int(np.floor(spatial_rank))
     and full_image_shape = [image_spatial_shape] + [number_of_modalities]
 
     *_size an integer specifying how many voxels along one dimension
@@ -111,25 +110,25 @@
         # 2D patch:   [d x d x n_mod]
         # 2.5D patch: [d x d x n_mod]
         # 3D patch:   [d x d x d x n_mod]
-        spatial_dims = (self.image_size, ) * int(np.floor(self.spatial_rank))
-        spatial_dims = spatial_dims + (self._num_image_modality, )
+        spatial_dims = (self.image_size,) * int(np.floor(self.spatial_rank))
+        spatial_dims = spatial_dims + (self._num_image_modality,)
         return spatial_dims
 
     @property
     def full_label_shape(self):
         if self.has_labels:
-            spatial_dims = (self.label_size, ) *\
-                            int(np.floor(self.spatial_rank))
-            spatial_dims = spatial_dims + (self._num_label_modality, )
+            spatial_dims = (self.label_size,) * \
+                           int(np.floor(self.spatial_rank))
+            spatial_dims = spatial_dims + (self._num_label_modality,)
             return spatial_dims
         return None
 
     @property
     def full_weight_map_shape(self):
         if self.has_weight_maps:
-            spatial_dims = (self.weight_map_size, ) * \
+            spatial_dims = (self.weight_map_size,) * \
                            int(np.floor(self.spatial_rank))
-            spatial_dims = spatial_dims + (self._num_weight_map, )
+            spatial_dims = spatial_dims + (self._num_weight_map,)
             return spatial_dims
         return None
 
@@ -141,11 +140,11 @@
         the first dim: volume id
         the size of the other dims: spatial_rank * 2, indicating starting
         and end point of a patch in each dim
-        3D:   [volume_id, x_start, x_end, y_start, y_end, z_start, z_end]
-        2.5D: [volume_id, x_start, x_end, y_start, y_end, z_start]
-        2D:   [volume_id, x_start, x_end, y_start, y_end]
+        3D:   [volume_id, x_start, y_start, z_start, x_end, y_end, z_end]
+        2.5D: [volume_id, x_start, y_start, z_start, x_end, y_end]
+        2D:   [volume_id, x_start, y_start, x_end, y_end]
         """
-        return (1 + int(self.spatial_rank * 2.0), )
+        return (1 + int(self.spatial_rank * 2.0),)
 
     def create_placeholders(self):
         """
@@ -251,8 +250,8 @@
                 assert diff >= 0  # assumes label_size <= image_size
                 x_d, y_d, z_d = (x_ + diff), (y_ + diff), (z_ + diff)
                 self.label = seg.data[x_d: (self.label_size + x_d),
-                             y_d: (self.label_size + y_d),
-                             z_d: (self.label_size + z_d), :]
+                                      y_d: (self.label_size + y_d),
+                                      z_d: (self.label_size + z_d), :]
 
             if self.has_weight_maps and (w_map is not None):
                 diff = int((self.image_size - self.weight_map_size) / 2)
@@ -260,55 +259,8 @@
                 x_d, y_d, z_d = (x_ + diff), (y_ + diff), (z_ + diff)
                 self.weight_map = \
                     w_map.data[x_d: (self.weight_map_size + x_d),
-                    y_d: (self.weight_map_size + y_d),
-                    z_d: (self.weight_map_size + z_d), :]
-<<<<<<< HEAD
-
-        elif self.spatial_rank == 2:
-            x_, y_, _x, _y, = spatial_loc
-            assert _x <= img.data.shape[0]
-            assert _y <= img.data.shape[1]
-            self.image = img.data[x_:_x, y_:_y, 0, :]
-            if self.has_labels and (seg is not None):
-                diff = int((self.image_size - self.label_size) / 2)
-                assert diff >= 0  # assumes label_size <= image_size
-                x_d, y_d = (x_ + diff), (y_ + diff)
-                self.label = \
-                    seg.data[x_d: (self.label_size + x_d),
-                    y_d: (self.label_size + y_d), 0, :]
-
-            if self.has_weight_maps and (w_map is not None):
-                diff = int((self.image_size - self.weight_map_size) / 2)
-                assert diff >= 0
-                x_d, y_d, = (x_ + diff), (y_ + diff)
-                self.weight_map = \
-                    w_map.data[x_d: (self.weight_map_size + x_d),
-                    y_d: (self.weight_map_size + y_d), 0, :]
-
-        elif self.spatial_rank == 2.5:
-            x_, y_, z_, _x, _y = spatial_loc
-            assert _x <= img.data.shape[0]
-            assert _y <= img.data.shape[1]
-            assert z_ < img.data.shape[2]
-            self.image = img.data[x_:_x, y_:_y, z_, :]
-            if self.has_labels and (seg is not None):
-                diff = self.image_size - self.label_size
-                assert diff >= 0  # assumes label_size <= image_size
-                x_d, y_d = (x_ + diff), (y_ + diff)
-                self.label = \
-                    seg.data[x_d: (self.label_size + x_d),
-                    y_d: (self.label_size + y_d),
-                    z_ , :]
-
-            if self.has_weight_maps and (w_map is not None):
-                diff = self.image_size - self.weight_map_size
-                assert diff >= 0
-                x_d, y_d = (x_ + diff), (y_ + diff)
-                self.weight_map = \
-                    w_map.data[x_d: (self.weight_map_size + x_d),
-                    y_d : (self.weight_map_size + y_d),
-                    z_, :]
-=======
+                               y_d: (self.weight_map_size + y_d),
+                               z_d: (self.weight_map_size + z_d), :]
             return
 
         if self.spatial_rank == 2:
@@ -323,21 +275,20 @@
         assert z_ < img.data.shape[2]
         self.image = img.data[x_:_x, y_:_y, z_, :]
         if self.has_labels and (seg is not None):
-            diff = self.image_size - self.label_size
+            diff = int((self.image_size - self.label_size) / 2)
             assert diff >= 0  # assumes label_size <= image_size
             x_d, y_d = (x_ + diff), (y_ + diff)
             self.label = seg.data[x_d: (self.label_size + x_d),
                                   y_d: (self.label_size + y_d), z_, :]
 
         if self.has_weight_maps and (w_map is not None):
-            diff = self.image_size - self.weight_map_size
+            diff = int((self.image_size - self.weight_map_size) / 2)
             assert diff >= 0
             x_d, y_d, = (x_ + diff), (y_ + diff)
             self.weight_map = \
                 w_map.data[x_d: (self.weight_map_size + x_d),
                            y_d: (self.weight_map_size + y_d), z_, :]
         return
->>>>>>> 77b74aad
 
     def as_dict(self, placeholders):
         out_list = [self.image, self.info]
