# -*- coding: utf-8 -*-
from __future__ import absolute_import, print_function

import math

import tensorflow as tf
from tensorflow.python.training import moving_averages

import numpy as np

import niftynet.layer.convolution
import niftynet.layer.deconvolution
import niftynet.layer.bn
<<<<<<< HEAD
from tensorflow.python.training import moving_averages
=======
>>>>>>> addcb13f
from niftynet.utilities.util_common import look_up_operations
from niftynet.layer import layer_util
from niftynet.layer.activation import ActiLayer
from niftynet.layer.base_layer import TrainableLayer



class ChannelSparseDeconvLayer(niftynet.layer.deconvolution.DeconvLayer):
  """ Channel sparse convolutions perform convolulations over
      a subset of image channels and generate a subset of output
      channels. This enables spatial dropout without wasted computations
  """
  def __init__(self,*args,**kwargs):
    super(ChannelSparseDeconvLayer,self).__init__(*args,**kwargs)
  def layer_op(self,input_tensor,input_mask=None,output_mask=None):
    """
    Parameters:
    input_tensor: image to convolve with kernel
    input_mask: 1-Tensor with a binary mask of input channels to use
                 If this is None, all channels are used.
    output_mask: 1-Tensor with a binary mask of output channels to generate
                 If this is None, all channels are used and the number of output 
                 channels is set at graph-creation time.
    """
    input_shape = input_tensor.get_shape().as_list()
    if input_mask is None:
      _input_mask=tf.ones([input_shape[-1]])>0
    else:
      _input_mask=input_mask
    if output_mask is None:
      n_sparse_output_chns = self.n_output_chns
      _output_mask=tf.ones([self.n_output_chns])>0
    else:
      n_sparse_output_chns = tf.reduce_sum(tf.cast(output_mask, tf.float32))
      _output_mask=output_mask
    n_full_input_chns = _input_mask.get_shape().as_list()[0]
    spatial_rank = layer_util.infer_spatial_rank(input_tensor)
    # initialize conv kernels/strides and then apply
    w_full_size = np.vstack((
        [self.kernel_size] * spatial_rank,
        self.n_output_chns, n_full_input_chns)).flatten()
    full_stride = np.vstack((
        1, [self.stride] * spatial_rank, 1)).flatten()
    deconv_kernel = tf.get_variable(
        'w', shape=w_full_size.tolist(),
        initializer=self.initializers['w'],
        regularizer=self.regularizers['w'])
    sparse_kernel = tf.transpose(tf.boolean_mask(
                       tf.transpose(tf.boolean_mask(
                         tf.transpose(deconv_kernel,[3,4,2,1,0]),_output_mask),[1,0,2,3,4]),_input_mask),[4,3,2,1,0])
    if spatial_rank == 2:
        op_ = SUPPORTED_OP['2D']
    elif spatial_rank == 3:
        op_ = SUPPORTED_OP['3D']
    else:
        raise ValueError(
            "Only 2D and 3D spatial deconvolutions are supported")

    output_dim = infer_output_dim(input_shape[1],
                                  self.stride,
                                  self.kernel_size,
                                  self.padding)
    sparse_output_size = tf.stack([input_shape[0],
                                  [output_dim] * spatial_rank,
                                  n_sparse_output_chns],0)
    output_tensor = op_(value=input_tensor,
                        filter=deconv_kernel,
                        output_shape=sparse_output_size,
                        strides=full_stride.tolist(),
                        padding=self.padding,
                        name='deconv')
    if output_mask is None:
      # If all output channels are used, we can specify
      # the number of output channels which is useful for later layers
      old_shape=output_tensor.get_shape().as_list()
      old_shape[-1]=self.n_output_chns
      output_tensor.set_shape(old_shape)
    if not self.with_bias:
        return output_tensor

    # adding the bias term
    bias_full_size = (self.n_output_chns,)
    bias_term = tf.get_variable(
        'b', shape=bias_full_size,
        initializer=self.initializers['b'],
        regularizer=self.regularizers['b'])
    sparse_bias = tf.boolean_mask(bias_term,_output_mask)

    output_tensor = tf.nn.bias_add(output_tensor,
                                   sparse_bias,
                                   name='add_bias')
    return output_tensor

class ChannelSparseConvLayer(niftynet.layer.convolution.ConvLayer):
  """ Channel sparse convolutions perform convolulations over
      a subset of image channels and generate a subset of output
      channels. This enables spatial dropout without wasted computations
  """
  def __init__(self,*args,**kwargs):
    super(ChannelSparseConvLayer,self).__init__(*args,**kwargs)
  def layer_op(self,input_tensor,input_mask,output_mask):
    """
    Parameters:
    input_tensor: image to convolve with kernel
    input_mask: 1-Tensor with a binary mask of input channels to use
                 If this is None, all channels are used.
    output_mask: 1-Tensor with a binary mask of output channels to generate
                 If this is None, all channels are used and the number of output 
                 channels is set at graph-creation time.
    """    
    sparse_input_shape = input_tensor.get_shape().as_list()
    if input_mask is None:
      _input_mask=tf.ones([sparse_input_shape[-1]])>0
    else:
      _input_mask=input_mask
    if output_mask is None:
      _output_mask=tf.ones([self.n_output_chns])>0
    else:
      _output_mask=output_mask
    n_full_input_chns = _input_mask.get_shape().as_list()[0]
    spatial_rank = layer_util.infer_spatial_rank(input_tensor)
    # initialize conv kernels/strides and then apply
    w_full_size = layer_util.expand_spatial_params(
        self.kernel_size, spatial_rank)
    # expand kernel size to include number of features
    w_full_size = w_full_size + (n_full_input_chns, self.n_output_chns)

    full_stride = layer_util.expand_spatial_params(
        self.stride, spatial_rank)

    full_dilation = layer_util.expand_spatial_params(
        self.dilation, spatial_rank)

    conv_kernel = tf.get_variable(
        'w', shape=w_full_size,
        initializer=self.initializers['w'],
        regularizer=self.regularizers['w'])
    sparse_kernel = tf.transpose(tf.boolean_mask(
                       tf.transpose(tf.boolean_mask(
                         tf.transpose(conv_kernel,[4,3,2,1,0]),
                         _output_mask),[1,0,2,3,4]),_input_mask),[4,3,2,0,1])
    output_tensor = tf.nn.convolution(input=input_tensor,
                                      filter=sparse_kernel,
                                      strides=full_stride,
                                      dilation_rate=full_dilation,
                                      padding=self.padding,
                                      name='conv')
    if output_mask is None:
      # If all output channels are used, we can specify
      # the number of output channels which is useful for later layers
      old_shape=output_tensor.get_shape().as_list()
      old_shape[-1]=self.n_output_chns
      output_tensor.set_shape(old_shape)
    if not self.with_bias:
        return output_tensor

    # adding the bias term
    bias_term = tf.get_variable(
        'b', shape=self.n_output_chns,
        initializer=self.initializers['b'],
        regularizer=self.regularizers['b'])
    sparse_bias = tf.boolean_mask(bias_term,output_mask)
    output_tensor = tf.nn.bias_add(output_tensor, sparse_bias,
                                       name='add_bias')
    return output_tensor

class ChannelSparseBNLayer(niftynet.layer.bn.BNLayer):
  """ Channel sparse convolutions perform convolulations over
      a subset of image channels and generate a subset of output
      channels. This enables spatial dropout without wasted computations
  """
  def __init__(self,n_dense_channels, *args,**kwargs):
    self.n_dense_channels = n_dense_channels
    super(ChannelSparseBNLayer,self).__init__(*args,**kwargs)
  def layer_op(self, inputs, is_training, mask, use_local_stats=False):
    """
    Parameters:
    inputs:      image to normalize. This typically represents a sparse subset of channels
                 from a sparse convolution.
    is_training: boolean that is True during training. When True, the layer uses batch
                 statistics for normalization and records a moving average of means and variances. When False, the layer uses previously computed moving averages for normalization
    mask:        1-Tensor with a binary mask identifying the sparse channels represented in inputs

    """
    if mask is None:
        mask=tf.ones([self.n_dense_channels])>0
    else:
        mask=mask

    input_shape = inputs.get_shape()
    mask_shape = mask.get_shape()
    # operates on all dims except the last dim
    params_shape = mask_shape[-1:]
    assert params_shape[0]==self.n_dense_channels, \
        'Mask size {} must match n_dense_channels {}.'.format(params_shape[0],self.n_dense_channels)
    axes = list(range(input_shape.ndims - 1))
    # create trainable variables and moving average variables
    beta = tf.get_variable(
        'beta',
        shape=params_shape,
        initializer=self.initializers['beta'],
        regularizer=self.regularizers['beta'],
        dtype=tf.float32, trainable=True)
    gamma = tf.get_variable(
        'gamma',
        shape=params_shape,
        initializer=self.initializers['gamma'],
        regularizer=self.regularizers['gamma'],
        dtype=tf.float32, trainable=True)

    collections = [tf.GraphKeys.GLOBAL_VARIABLES]
    moving_mean = tf.get_variable(
        'moving_mean',
        shape=params_shape,
        initializer=self.initializers['moving_mean'],
        dtype=tf.float32, trainable=False, collections=collections)
    moving_variance = tf.get_variable(
        'moving_variance',
        shape=params_shape,
        initializer=self.initializers['moving_variance'],
        dtype=tf.float32, trainable=False, collections=collections)

    # mean and var
    mean, variance = tf.nn.moments(inputs, axes)
    # only update masked moving averages
    mean_update=tf.dynamic_stitch([tf.to_int32(tf.where(mask)[:,0]),tf.to_int32(tf.where(~mask)[:,0])],[mean,tf.boolean_mask(moving_mean,~mask)])
    variance_update=tf.dynamic_stitch([tf.to_int32(tf.where(mask)[:,0]),tf.to_int32(tf.where(~mask)[:,0])],[variance,tf.boolean_mask(moving_variance,~mask)])
    
    update_moving_mean = moving_averages.assign_moving_average(
         moving_mean, mean_update, self.moving_decay).op
    update_moving_variance = moving_averages.assign_moving_average(
        moving_variance, variance_update, self.moving_decay).op
    tf.add_to_collection(tf.GraphKeys.UPDATE_OPS, update_moving_mean)
    tf.add_to_collection(tf.GraphKeys.UPDATE_OPS, update_moving_variance)

    # call the normalisation function
    if is_training or use_local_stats:
        # with tf.control_dependencies(
        #         [update_moving_mean, update_moving_variance]):
        outputs = tf.nn.batch_normalization(
            inputs, mean, variance,
            tf.boolean_mask(beta,mask), tf.boolean_mask(gamma,mask), self.eps, name='batch_norm')
    else:
        outputs = tf.nn.batch_normalization(
            inputs, tf.boolean_mask(moving_mean,mask), tf.boolean_mask(moving_variance,mask),
            tf.boolean_mask(beta,mask), tf.boolean_mask(gamma,mask), self.eps, name='batch_norm')
    outputs.set_shape(inputs.get_shape())
    return outputs

class ChannelSparseConvolutionalLayer(TrainableLayer):
      """
      This class defines a composite layer with optional components:
          channel sparse convolution -> batchwise-spatial dropout -> batch_norm -> activation
      The b_initializer and b_regularizer are applied to the ChannelSparseConvLayer
      The w_initializer and w_regularizer are applied to the ChannelSparseConvLayer,
      the batch normalisation layer, and the activation layer (for 'prelu')
      """

      def __init__(self,
                   n_output_chns,
                   kernel_size=3,
                   stride=1,
                   dilation=1,
                   padding='SAME',
                   with_bias=False,
                   with_bn=True,
                   acti_func=None,
                   w_initializer=None,
                   w_regularizer=None,
                   b_initializer=None,
                   b_regularizer=None,
                   moving_decay=0.9,
                   eps=1e-5,
                   name="conv"):

          self.acti_func = acti_func
          self.with_bn = with_bn
          self.layer_name = '{}'.format(name)
          if self.with_bn:
              self.layer_name += '_bn'
          if self.acti_func is not None:
              self.layer_name += '_{}'.format(self.acti_func)
          super(ChannelSparseConvolutionalLayer, self).__init__(name=self.layer_name)

          # for ConvLayer
          self.n_output_chns = n_output_chns
          self.kernel_size = kernel_size
          self.stride = stride
          self.dilation = dilation
          self.padding = padding
          self.with_bias = with_bias

          # for BNLayer
          self.moving_decay = moving_decay
          self.eps = eps

          self.initializers = {
              'w': w_initializer if w_initializer else niftynet.layer.convolution.default_w_initializer(),
              'b': b_initializer if b_initializer else niftynet.layer.convolution.default_b_initializer()}

          self.regularizers = {'w': w_regularizer, 'b': b_regularizer}

      def layer_op(self, input_tensor, input_mask=None, is_training=None, keep_prob=None):
          conv_layer = ChannelSparseConvLayer(n_output_chns=self.n_output_chns,
                                 kernel_size=self.kernel_size,
                                 stride=self.stride,
                                 dilation=self.dilation,
                                 padding=self.padding,
                                 with_bias=self.with_bias,
                                 w_initializer=self.initializers['w'],
                                 w_regularizer=self.regularizers['w'],
                                 b_initializer=self.initializers['b'],
                                 b_regularizer=self.regularizers['b'],
                                 name='conv_')
          if keep_prob is not None:
              output_mask = tf.to_float(tf.random_shuffle(tf.range(self.n_output_chns))) \
                            < keep_prob*self.n_output_chns
              n_output_ch = math.ceil(keep_prob*self.n_output_chns)
          else:
              output_mask = tf.ones([self.n_output_chns])>0
              n_output_ch = self.n_output_chns

          output_tensor = conv_layer(input_tensor,input_mask,output_mask)

          if self.with_bn:
              if is_training is None:
                  raise ValueError('is_training argument should be '
                                   'True or False unless with_bn is False')
              bn_layer = ChannelSparseBNLayer(self.n_output_chns,
                  regularizer=self.regularizers['w'],
                  moving_decay=self.moving_decay,
                  eps=self.eps,
                  name='bn_')
              output_tensor = bn_layer(output_tensor, is_training, output_mask)

          if self.acti_func is not None:
              acti_layer = ActiLayer(
                  func=self.acti_func,
                  regularizer=self.regularizers['w'],
                  name='acti_')
              output_tensor = acti_layer(output_tensor)
          output_tensor.set_shape(output_tensor.get_shape().as_list()[:-1]+\
                                  [n_output_ch])
          return output_tensor, output_mask
<|MERGE_RESOLUTION|>--- conflicted
+++ resolved
@@ -1,361 +1,357 @@
-# -*- coding: utf-8 -*-
-from __future__ import absolute_import, print_function
-
-import math
-
-import tensorflow as tf
-from tensorflow.python.training import moving_averages
-
-import numpy as np
-
-import niftynet.layer.convolution
-import niftynet.layer.deconvolution
-import niftynet.layer.bn
-<<<<<<< HEAD
-from tensorflow.python.training import moving_averages
-=======
->>>>>>> addcb13f
-from niftynet.utilities.util_common import look_up_operations
-from niftynet.layer import layer_util
-from niftynet.layer.activation import ActiLayer
-from niftynet.layer.base_layer import TrainableLayer
-
-
-
-class ChannelSparseDeconvLayer(niftynet.layer.deconvolution.DeconvLayer):
-  """ Channel sparse convolutions perform convolulations over
-      a subset of image channels and generate a subset of output
-      channels. This enables spatial dropout without wasted computations
-  """
-  def __init__(self,*args,**kwargs):
-    super(ChannelSparseDeconvLayer,self).__init__(*args,**kwargs)
-  def layer_op(self,input_tensor,input_mask=None,output_mask=None):
-    """
-    Parameters:
-    input_tensor: image to convolve with kernel
-    input_mask: 1-Tensor with a binary mask of input channels to use
-                 If this is None, all channels are used.
-    output_mask: 1-Tensor with a binary mask of output channels to generate
-                 If this is None, all channels are used and the number of output 
-                 channels is set at graph-creation time.
-    """
-    input_shape = input_tensor.get_shape().as_list()
-    if input_mask is None:
-      _input_mask=tf.ones([input_shape[-1]])>0
-    else:
-      _input_mask=input_mask
-    if output_mask is None:
-      n_sparse_output_chns = self.n_output_chns
-      _output_mask=tf.ones([self.n_output_chns])>0
-    else:
-      n_sparse_output_chns = tf.reduce_sum(tf.cast(output_mask, tf.float32))
-      _output_mask=output_mask
-    n_full_input_chns = _input_mask.get_shape().as_list()[0]
-    spatial_rank = layer_util.infer_spatial_rank(input_tensor)
-    # initialize conv kernels/strides and then apply
-    w_full_size = np.vstack((
-        [self.kernel_size] * spatial_rank,
-        self.n_output_chns, n_full_input_chns)).flatten()
-    full_stride = np.vstack((
-        1, [self.stride] * spatial_rank, 1)).flatten()
-    deconv_kernel = tf.get_variable(
-        'w', shape=w_full_size.tolist(),
-        initializer=self.initializers['w'],
-        regularizer=self.regularizers['w'])
-    sparse_kernel = tf.transpose(tf.boolean_mask(
-                       tf.transpose(tf.boolean_mask(
-                         tf.transpose(deconv_kernel,[3,4,2,1,0]),_output_mask),[1,0,2,3,4]),_input_mask),[4,3,2,1,0])
-    if spatial_rank == 2:
-        op_ = SUPPORTED_OP['2D']
-    elif spatial_rank == 3:
-        op_ = SUPPORTED_OP['3D']
-    else:
-        raise ValueError(
-            "Only 2D and 3D spatial deconvolutions are supported")
-
-    output_dim = infer_output_dim(input_shape[1],
-                                  self.stride,
-                                  self.kernel_size,
-                                  self.padding)
-    sparse_output_size = tf.stack([input_shape[0],
-                                  [output_dim] * spatial_rank,
-                                  n_sparse_output_chns],0)
-    output_tensor = op_(value=input_tensor,
-                        filter=deconv_kernel,
-                        output_shape=sparse_output_size,
-                        strides=full_stride.tolist(),
-                        padding=self.padding,
-                        name='deconv')
-    if output_mask is None:
-      # If all output channels are used, we can specify
-      # the number of output channels which is useful for later layers
-      old_shape=output_tensor.get_shape().as_list()
-      old_shape[-1]=self.n_output_chns
-      output_tensor.set_shape(old_shape)
-    if not self.with_bias:
-        return output_tensor
-
-    # adding the bias term
-    bias_full_size = (self.n_output_chns,)
-    bias_term = tf.get_variable(
-        'b', shape=bias_full_size,
-        initializer=self.initializers['b'],
-        regularizer=self.regularizers['b'])
-    sparse_bias = tf.boolean_mask(bias_term,_output_mask)
-
-    output_tensor = tf.nn.bias_add(output_tensor,
-                                   sparse_bias,
-                                   name='add_bias')
-    return output_tensor
-
-class ChannelSparseConvLayer(niftynet.layer.convolution.ConvLayer):
-  """ Channel sparse convolutions perform convolulations over
-      a subset of image channels and generate a subset of output
-      channels. This enables spatial dropout without wasted computations
-  """
-  def __init__(self,*args,**kwargs):
-    super(ChannelSparseConvLayer,self).__init__(*args,**kwargs)
-  def layer_op(self,input_tensor,input_mask,output_mask):
-    """
-    Parameters:
-    input_tensor: image to convolve with kernel
-    input_mask: 1-Tensor with a binary mask of input channels to use
-                 If this is None, all channels are used.
-    output_mask: 1-Tensor with a binary mask of output channels to generate
-                 If this is None, all channels are used and the number of output 
-                 channels is set at graph-creation time.
-    """    
-    sparse_input_shape = input_tensor.get_shape().as_list()
-    if input_mask is None:
-      _input_mask=tf.ones([sparse_input_shape[-1]])>0
-    else:
-      _input_mask=input_mask
-    if output_mask is None:
-      _output_mask=tf.ones([self.n_output_chns])>0
-    else:
-      _output_mask=output_mask
-    n_full_input_chns = _input_mask.get_shape().as_list()[0]
-    spatial_rank = layer_util.infer_spatial_rank(input_tensor)
-    # initialize conv kernels/strides and then apply
-    w_full_size = layer_util.expand_spatial_params(
-        self.kernel_size, spatial_rank)
-    # expand kernel size to include number of features
-    w_full_size = w_full_size + (n_full_input_chns, self.n_output_chns)
-
-    full_stride = layer_util.expand_spatial_params(
-        self.stride, spatial_rank)
-
-    full_dilation = layer_util.expand_spatial_params(
-        self.dilation, spatial_rank)
-
-    conv_kernel = tf.get_variable(
-        'w', shape=w_full_size,
-        initializer=self.initializers['w'],
-        regularizer=self.regularizers['w'])
-    sparse_kernel = tf.transpose(tf.boolean_mask(
-                       tf.transpose(tf.boolean_mask(
-                         tf.transpose(conv_kernel,[4,3,2,1,0]),
-                         _output_mask),[1,0,2,3,4]),_input_mask),[4,3,2,0,1])
-    output_tensor = tf.nn.convolution(input=input_tensor,
-                                      filter=sparse_kernel,
-                                      strides=full_stride,
-                                      dilation_rate=full_dilation,
-                                      padding=self.padding,
-                                      name='conv')
-    if output_mask is None:
-      # If all output channels are used, we can specify
-      # the number of output channels which is useful for later layers
-      old_shape=output_tensor.get_shape().as_list()
-      old_shape[-1]=self.n_output_chns
-      output_tensor.set_shape(old_shape)
-    if not self.with_bias:
-        return output_tensor
-
-    # adding the bias term
-    bias_term = tf.get_variable(
-        'b', shape=self.n_output_chns,
-        initializer=self.initializers['b'],
-        regularizer=self.regularizers['b'])
-    sparse_bias = tf.boolean_mask(bias_term,output_mask)
-    output_tensor = tf.nn.bias_add(output_tensor, sparse_bias,
-                                       name='add_bias')
-    return output_tensor
-
-class ChannelSparseBNLayer(niftynet.layer.bn.BNLayer):
-  """ Channel sparse convolutions perform convolulations over
-      a subset of image channels and generate a subset of output
-      channels. This enables spatial dropout without wasted computations
-  """
-  def __init__(self,n_dense_channels, *args,**kwargs):
-    self.n_dense_channels = n_dense_channels
-    super(ChannelSparseBNLayer,self).__init__(*args,**kwargs)
-  def layer_op(self, inputs, is_training, mask, use_local_stats=False):
-    """
-    Parameters:
-    inputs:      image to normalize. This typically represents a sparse subset of channels
-                 from a sparse convolution.
-    is_training: boolean that is True during training. When True, the layer uses batch
-                 statistics for normalization and records a moving average of means and variances. When False, the layer uses previously computed moving averages for normalization
-    mask:        1-Tensor with a binary mask identifying the sparse channels represented in inputs
-
-    """
-    if mask is None:
-        mask=tf.ones([self.n_dense_channels])>0
-    else:
-        mask=mask
-
-    input_shape = inputs.get_shape()
-    mask_shape = mask.get_shape()
-    # operates on all dims except the last dim
-    params_shape = mask_shape[-1:]
-    assert params_shape[0]==self.n_dense_channels, \
-        'Mask size {} must match n_dense_channels {}.'.format(params_shape[0],self.n_dense_channels)
-    axes = list(range(input_shape.ndims - 1))
-    # create trainable variables and moving average variables
-    beta = tf.get_variable(
-        'beta',
-        shape=params_shape,
-        initializer=self.initializers['beta'],
-        regularizer=self.regularizers['beta'],
-        dtype=tf.float32, trainable=True)
-    gamma = tf.get_variable(
-        'gamma',
-        shape=params_shape,
-        initializer=self.initializers['gamma'],
-        regularizer=self.regularizers['gamma'],
-        dtype=tf.float32, trainable=True)
-
-    collections = [tf.GraphKeys.GLOBAL_VARIABLES]
-    moving_mean = tf.get_variable(
-        'moving_mean',
-        shape=params_shape,
-        initializer=self.initializers['moving_mean'],
-        dtype=tf.float32, trainable=False, collections=collections)
-    moving_variance = tf.get_variable(
-        'moving_variance',
-        shape=params_shape,
-        initializer=self.initializers['moving_variance'],
-        dtype=tf.float32, trainable=False, collections=collections)
-
-    # mean and var
-    mean, variance = tf.nn.moments(inputs, axes)
-    # only update masked moving averages
-    mean_update=tf.dynamic_stitch([tf.to_int32(tf.where(mask)[:,0]),tf.to_int32(tf.where(~mask)[:,0])],[mean,tf.boolean_mask(moving_mean,~mask)])
-    variance_update=tf.dynamic_stitch([tf.to_int32(tf.where(mask)[:,0]),tf.to_int32(tf.where(~mask)[:,0])],[variance,tf.boolean_mask(moving_variance,~mask)])
-    
-    update_moving_mean = moving_averages.assign_moving_average(
-         moving_mean, mean_update, self.moving_decay).op
-    update_moving_variance = moving_averages.assign_moving_average(
-        moving_variance, variance_update, self.moving_decay).op
-    tf.add_to_collection(tf.GraphKeys.UPDATE_OPS, update_moving_mean)
-    tf.add_to_collection(tf.GraphKeys.UPDATE_OPS, update_moving_variance)
-
-    # call the normalisation function
-    if is_training or use_local_stats:
-        # with tf.control_dependencies(
-        #         [update_moving_mean, update_moving_variance]):
-        outputs = tf.nn.batch_normalization(
-            inputs, mean, variance,
-            tf.boolean_mask(beta,mask), tf.boolean_mask(gamma,mask), self.eps, name='batch_norm')
-    else:
-        outputs = tf.nn.batch_normalization(
-            inputs, tf.boolean_mask(moving_mean,mask), tf.boolean_mask(moving_variance,mask),
-            tf.boolean_mask(beta,mask), tf.boolean_mask(gamma,mask), self.eps, name='batch_norm')
-    outputs.set_shape(inputs.get_shape())
-    return outputs
-
-class ChannelSparseConvolutionalLayer(TrainableLayer):
-      """
-      This class defines a composite layer with optional components:
-          channel sparse convolution -> batchwise-spatial dropout -> batch_norm -> activation
-      The b_initializer and b_regularizer are applied to the ChannelSparseConvLayer
-      The w_initializer and w_regularizer are applied to the ChannelSparseConvLayer,
-      the batch normalisation layer, and the activation layer (for 'prelu')
-      """
-
-      def __init__(self,
-                   n_output_chns,
-                   kernel_size=3,
-                   stride=1,
-                   dilation=1,
-                   padding='SAME',
-                   with_bias=False,
-                   with_bn=True,
-                   acti_func=None,
-                   w_initializer=None,
-                   w_regularizer=None,
-                   b_initializer=None,
-                   b_regularizer=None,
-                   moving_decay=0.9,
-                   eps=1e-5,
-                   name="conv"):
-
-          self.acti_func = acti_func
-          self.with_bn = with_bn
-          self.layer_name = '{}'.format(name)
-          if self.with_bn:
-              self.layer_name += '_bn'
-          if self.acti_func is not None:
-              self.layer_name += '_{}'.format(self.acti_func)
-          super(ChannelSparseConvolutionalLayer, self).__init__(name=self.layer_name)
-
-          # for ConvLayer
-          self.n_output_chns = n_output_chns
-          self.kernel_size = kernel_size
-          self.stride = stride
-          self.dilation = dilation
-          self.padding = padding
-          self.with_bias = with_bias
-
-          # for BNLayer
-          self.moving_decay = moving_decay
-          self.eps = eps
-
-          self.initializers = {
-              'w': w_initializer if w_initializer else niftynet.layer.convolution.default_w_initializer(),
-              'b': b_initializer if b_initializer else niftynet.layer.convolution.default_b_initializer()}
-
-          self.regularizers = {'w': w_regularizer, 'b': b_regularizer}
-
-      def layer_op(self, input_tensor, input_mask=None, is_training=None, keep_prob=None):
-          conv_layer = ChannelSparseConvLayer(n_output_chns=self.n_output_chns,
-                                 kernel_size=self.kernel_size,
-                                 stride=self.stride,
-                                 dilation=self.dilation,
-                                 padding=self.padding,
-                                 with_bias=self.with_bias,
-                                 w_initializer=self.initializers['w'],
-                                 w_regularizer=self.regularizers['w'],
-                                 b_initializer=self.initializers['b'],
-                                 b_regularizer=self.regularizers['b'],
-                                 name='conv_')
-          if keep_prob is not None:
-              output_mask = tf.to_float(tf.random_shuffle(tf.range(self.n_output_chns))) \
-                            < keep_prob*self.n_output_chns
-              n_output_ch = math.ceil(keep_prob*self.n_output_chns)
-          else:
-              output_mask = tf.ones([self.n_output_chns])>0
-              n_output_ch = self.n_output_chns
-
-          output_tensor = conv_layer(input_tensor,input_mask,output_mask)
-
-          if self.with_bn:
-              if is_training is None:
-                  raise ValueError('is_training argument should be '
-                                   'True or False unless with_bn is False')
-              bn_layer = ChannelSparseBNLayer(self.n_output_chns,
-                  regularizer=self.regularizers['w'],
-                  moving_decay=self.moving_decay,
-                  eps=self.eps,
-                  name='bn_')
-              output_tensor = bn_layer(output_tensor, is_training, output_mask)
-
-          if self.acti_func is not None:
-              acti_layer = ActiLayer(
-                  func=self.acti_func,
-                  regularizer=self.regularizers['w'],
-                  name='acti_')
-              output_tensor = acti_layer(output_tensor)
-          output_tensor.set_shape(output_tensor.get_shape().as_list()[:-1]+\
-                                  [n_output_ch])
-          return output_tensor, output_mask
+# -*- coding: utf-8 -*-
+from __future__ import absolute_import, print_function
+
+import math
+
+import tensorflow as tf
+from tensorflow.python.training import moving_averages
+
+import numpy as np
+
+import niftynet.layer.convolution
+import niftynet.layer.deconvolution
+import niftynet.layer.bn
+from niftynet.utilities.util_common import look_up_operations
+from niftynet.layer import layer_util
+from niftynet.layer.activation import ActiLayer
+from niftynet.layer.base_layer import TrainableLayer
+
+
+
+class ChannelSparseDeconvLayer(niftynet.layer.deconvolution.DeconvLayer):
+  """ Channel sparse convolutions perform convolulations over
+      a subset of image channels and generate a subset of output
+      channels. This enables spatial dropout without wasted computations
+  """
+  def __init__(self,*args,**kwargs):
+    super(ChannelSparseDeconvLayer,self).__init__(*args,**kwargs)
+  def layer_op(self,input_tensor,input_mask=None,output_mask=None):
+    """
+    Parameters:
+    input_tensor: image to convolve with kernel
+    input_mask: 1-Tensor with a binary mask of input channels to use
+                 If this is None, all channels are used.
+    output_mask: 1-Tensor with a binary mask of output channels to generate
+                 If this is None, all channels are used and the number of output 
+                 channels is set at graph-creation time.
+    """
+    input_shape = input_tensor.get_shape().as_list()
+    if input_mask is None:
+      _input_mask=tf.ones([input_shape[-1]])>0
+    else:
+      _input_mask=input_mask
+    if output_mask is None:
+      n_sparse_output_chns = self.n_output_chns
+      _output_mask=tf.ones([self.n_output_chns])>0
+    else:
+      n_sparse_output_chns = tf.reduce_sum(tf.cast(output_mask, tf.float32))
+      _output_mask=output_mask
+    n_full_input_chns = _input_mask.get_shape().as_list()[0]
+    spatial_rank = layer_util.infer_spatial_rank(input_tensor)
+    # initialize conv kernels/strides and then apply
+    w_full_size = np.vstack((
+        [self.kernel_size] * spatial_rank,
+        self.n_output_chns, n_full_input_chns)).flatten()
+    full_stride = np.vstack((
+        1, [self.stride] * spatial_rank, 1)).flatten()
+    deconv_kernel = tf.get_variable(
+        'w', shape=w_full_size.tolist(),
+        initializer=self.initializers['w'],
+        regularizer=self.regularizers['w'])
+    sparse_kernel = tf.transpose(tf.boolean_mask(
+                       tf.transpose(tf.boolean_mask(
+                         tf.transpose(deconv_kernel,[3,4,2,1,0]),_output_mask),[1,0,2,3,4]),_input_mask),[4,3,2,1,0])
+    if spatial_rank == 2:
+        op_ = SUPPORTED_OP['2D']
+    elif spatial_rank == 3:
+        op_ = SUPPORTED_OP['3D']
+    else:
+        raise ValueError(
+            "Only 2D and 3D spatial deconvolutions are supported")
+
+    output_dim = infer_output_dim(input_shape[1],
+                                  self.stride,
+                                  self.kernel_size,
+                                  self.padding)
+    sparse_output_size = tf.stack([input_shape[0],
+                                  [output_dim] * spatial_rank,
+                                  n_sparse_output_chns],0)
+    output_tensor = op_(value=input_tensor,
+                        filter=deconv_kernel,
+                        output_shape=sparse_output_size,
+                        strides=full_stride.tolist(),
+                        padding=self.padding,
+                        name='deconv')
+    if output_mask is None:
+      # If all output channels are used, we can specify
+      # the number of output channels which is useful for later layers
+      old_shape=output_tensor.get_shape().as_list()
+      old_shape[-1]=self.n_output_chns
+      output_tensor.set_shape(old_shape)
+    if not self.with_bias:
+        return output_tensor
+
+    # adding the bias term
+    bias_full_size = (self.n_output_chns,)
+    bias_term = tf.get_variable(
+        'b', shape=bias_full_size,
+        initializer=self.initializers['b'],
+        regularizer=self.regularizers['b'])
+    sparse_bias = tf.boolean_mask(bias_term,_output_mask)
+
+    output_tensor = tf.nn.bias_add(output_tensor,
+                                   sparse_bias,
+                                   name='add_bias')
+    return output_tensor
+
+class ChannelSparseConvLayer(niftynet.layer.convolution.ConvLayer):
+  """ Channel sparse convolutions perform convolulations over
+      a subset of image channels and generate a subset of output
+      channels. This enables spatial dropout without wasted computations
+  """
+  def __init__(self,*args,**kwargs):
+    super(ChannelSparseConvLayer,self).__init__(*args,**kwargs)
+  def layer_op(self,input_tensor,input_mask,output_mask):
+    """
+    Parameters:
+    input_tensor: image to convolve with kernel
+    input_mask: 1-Tensor with a binary mask of input channels to use
+                 If this is None, all channels are used.
+    output_mask: 1-Tensor with a binary mask of output channels to generate
+                 If this is None, all channels are used and the number of output 
+                 channels is set at graph-creation time.
+    """    
+    sparse_input_shape = input_tensor.get_shape().as_list()
+    if input_mask is None:
+      _input_mask=tf.ones([sparse_input_shape[-1]])>0
+    else:
+      _input_mask=input_mask
+    if output_mask is None:
+      _output_mask=tf.ones([self.n_output_chns])>0
+    else:
+      _output_mask=output_mask
+    n_full_input_chns = _input_mask.get_shape().as_list()[0]
+    spatial_rank = layer_util.infer_spatial_rank(input_tensor)
+    # initialize conv kernels/strides and then apply
+    w_full_size = layer_util.expand_spatial_params(
+        self.kernel_size, spatial_rank)
+    # expand kernel size to include number of features
+    w_full_size = w_full_size + (n_full_input_chns, self.n_output_chns)
+
+    full_stride = layer_util.expand_spatial_params(
+        self.stride, spatial_rank)
+
+    full_dilation = layer_util.expand_spatial_params(
+        self.dilation, spatial_rank)
+
+    conv_kernel = tf.get_variable(
+        'w', shape=w_full_size,
+        initializer=self.initializers['w'],
+        regularizer=self.regularizers['w'])
+    sparse_kernel = tf.transpose(tf.boolean_mask(
+                       tf.transpose(tf.boolean_mask(
+                         tf.transpose(conv_kernel,[4,3,2,1,0]),
+                         _output_mask),[1,0,2,3,4]),_input_mask),[4,3,2,0,1])
+    output_tensor = tf.nn.convolution(input=input_tensor,
+                                      filter=sparse_kernel,
+                                      strides=full_stride,
+                                      dilation_rate=full_dilation,
+                                      padding=self.padding,
+                                      name='conv')
+    if output_mask is None:
+      # If all output channels are used, we can specify
+      # the number of output channels which is useful for later layers
+      old_shape=output_tensor.get_shape().as_list()
+      old_shape[-1]=self.n_output_chns
+      output_tensor.set_shape(old_shape)
+    if not self.with_bias:
+        return output_tensor
+
+    # adding the bias term
+    bias_term = tf.get_variable(
+        'b', shape=self.n_output_chns,
+        initializer=self.initializers['b'],
+        regularizer=self.regularizers['b'])
+    sparse_bias = tf.boolean_mask(bias_term,output_mask)
+    output_tensor = tf.nn.bias_add(output_tensor, sparse_bias,
+                                       name='add_bias')
+    return output_tensor
+
+class ChannelSparseBNLayer(niftynet.layer.bn.BNLayer):
+  """ Channel sparse convolutions perform convolulations over
+      a subset of image channels and generate a subset of output
+      channels. This enables spatial dropout without wasted computations
+  """
+  def __init__(self,n_dense_channels, *args,**kwargs):
+    self.n_dense_channels = n_dense_channels
+    super(ChannelSparseBNLayer,self).__init__(*args,**kwargs)
+  def layer_op(self, inputs, is_training, mask, use_local_stats=False):
+    """
+    Parameters:
+    inputs:      image to normalize. This typically represents a sparse subset of channels
+                 from a sparse convolution.
+    is_training: boolean that is True during training. When True, the layer uses batch
+                 statistics for normalization and records a moving average of means and variances. When False, the layer uses previously computed moving averages for normalization
+    mask:        1-Tensor with a binary mask identifying the sparse channels represented in inputs
+
+    """
+    if mask is None:
+        mask=tf.ones([self.n_dense_channels])>0
+    else:
+        mask=mask
+
+    input_shape = inputs.get_shape()
+    mask_shape = mask.get_shape()
+    # operates on all dims except the last dim
+    params_shape = mask_shape[-1:]
+    assert params_shape[0]==self.n_dense_channels, \
+        'Mask size {} must match n_dense_channels {}.'.format(params_shape[0],self.n_dense_channels)
+    axes = list(range(input_shape.ndims - 1))
+    # create trainable variables and moving average variables
+    beta = tf.get_variable(
+        'beta',
+        shape=params_shape,
+        initializer=self.initializers['beta'],
+        regularizer=self.regularizers['beta'],
+        dtype=tf.float32, trainable=True)
+    gamma = tf.get_variable(
+        'gamma',
+        shape=params_shape,
+        initializer=self.initializers['gamma'],
+        regularizer=self.regularizers['gamma'],
+        dtype=tf.float32, trainable=True)
+
+    collections = [tf.GraphKeys.GLOBAL_VARIABLES]
+    moving_mean = tf.get_variable(
+        'moving_mean',
+        shape=params_shape,
+        initializer=self.initializers['moving_mean'],
+        dtype=tf.float32, trainable=False, collections=collections)
+    moving_variance = tf.get_variable(
+        'moving_variance',
+        shape=params_shape,
+        initializer=self.initializers['moving_variance'],
+        dtype=tf.float32, trainable=False, collections=collections)
+
+    # mean and var
+    mean, variance = tf.nn.moments(inputs, axes)
+    # only update masked moving averages
+    mean_update=tf.dynamic_stitch([tf.to_int32(tf.where(mask)[:,0]),tf.to_int32(tf.where(~mask)[:,0])],[mean,tf.boolean_mask(moving_mean,~mask)])
+    variance_update=tf.dynamic_stitch([tf.to_int32(tf.where(mask)[:,0]),tf.to_int32(tf.where(~mask)[:,0])],[variance,tf.boolean_mask(moving_variance,~mask)])
+    
+    update_moving_mean = moving_averages.assign_moving_average(
+         moving_mean, mean_update, self.moving_decay).op
+    update_moving_variance = moving_averages.assign_moving_average(
+        moving_variance, variance_update, self.moving_decay).op
+    tf.add_to_collection(tf.GraphKeys.UPDATE_OPS, update_moving_mean)
+    tf.add_to_collection(tf.GraphKeys.UPDATE_OPS, update_moving_variance)
+
+    # call the normalisation function
+    if is_training or use_local_stats:
+        # with tf.control_dependencies(
+        #         [update_moving_mean, update_moving_variance]):
+        outputs = tf.nn.batch_normalization(
+            inputs, mean, variance,
+            tf.boolean_mask(beta,mask), tf.boolean_mask(gamma,mask), self.eps, name='batch_norm')
+    else:
+        outputs = tf.nn.batch_normalization(
+            inputs, tf.boolean_mask(moving_mean,mask), tf.boolean_mask(moving_variance,mask),
+            tf.boolean_mask(beta,mask), tf.boolean_mask(gamma,mask), self.eps, name='batch_norm')
+    outputs.set_shape(inputs.get_shape())
+    return outputs
+
+class ChannelSparseConvolutionalLayer(TrainableLayer):
+      """
+      This class defines a composite layer with optional components:
+          channel sparse convolution -> batchwise-spatial dropout -> batch_norm -> activation
+      The b_initializer and b_regularizer are applied to the ChannelSparseConvLayer
+      The w_initializer and w_regularizer are applied to the ChannelSparseConvLayer,
+      the batch normalisation layer, and the activation layer (for 'prelu')
+      """
+
+      def __init__(self,
+                   n_output_chns,
+                   kernel_size=3,
+                   stride=1,
+                   dilation=1,
+                   padding='SAME',
+                   with_bias=False,
+                   with_bn=True,
+                   acti_func=None,
+                   w_initializer=None,
+                   w_regularizer=None,
+                   b_initializer=None,
+                   b_regularizer=None,
+                   moving_decay=0.9,
+                   eps=1e-5,
+                   name="conv"):
+
+          self.acti_func = acti_func
+          self.with_bn = with_bn
+          self.layer_name = '{}'.format(name)
+          if self.with_bn:
+              self.layer_name += '_bn'
+          if self.acti_func is not None:
+              self.layer_name += '_{}'.format(self.acti_func)
+          super(ChannelSparseConvolutionalLayer, self).__init__(name=self.layer_name)
+
+          # for ConvLayer
+          self.n_output_chns = n_output_chns
+          self.kernel_size = kernel_size
+          self.stride = stride
+          self.dilation = dilation
+          self.padding = padding
+          self.with_bias = with_bias
+
+          # for BNLayer
+          self.moving_decay = moving_decay
+          self.eps = eps
+
+          self.initializers = {
+              'w': w_initializer if w_initializer else niftynet.layer.convolution.default_w_initializer(),
+              'b': b_initializer if b_initializer else niftynet.layer.convolution.default_b_initializer()}
+
+          self.regularizers = {'w': w_regularizer, 'b': b_regularizer}
+
+      def layer_op(self, input_tensor, input_mask=None, is_training=None, keep_prob=None):
+          conv_layer = ChannelSparseConvLayer(n_output_chns=self.n_output_chns,
+                                 kernel_size=self.kernel_size,
+                                 stride=self.stride,
+                                 dilation=self.dilation,
+                                 padding=self.padding,
+                                 with_bias=self.with_bias,
+                                 w_initializer=self.initializers['w'],
+                                 w_regularizer=self.regularizers['w'],
+                                 b_initializer=self.initializers['b'],
+                                 b_regularizer=self.regularizers['b'],
+                                 name='conv_')
+          if keep_prob is not None:
+              output_mask = tf.to_float(tf.random_shuffle(tf.range(self.n_output_chns))) \
+                            < keep_prob*self.n_output_chns
+              n_output_ch = math.ceil(keep_prob*self.n_output_chns)
+          else:
+              output_mask = tf.ones([self.n_output_chns])>0
+              n_output_ch = self.n_output_chns
+
+          output_tensor = conv_layer(input_tensor,input_mask,output_mask)
+
+          if self.with_bn:
+              if is_training is None:
+                  raise ValueError('is_training argument should be '
+                                   'True or False unless with_bn is False')
+              bn_layer = ChannelSparseBNLayer(self.n_output_chns,
+                  regularizer=self.regularizers['w'],
+                  moving_decay=self.moving_decay,
+                  eps=self.eps,
+                  name='bn_')
+              output_tensor = bn_layer(output_tensor, is_training, output_mask)
+
+          if self.acti_func is not None:
+              acti_layer = ActiLayer(
+                  func=self.acti_func,
+                  regularizer=self.regularizers['w'],
+                  name='acti_')
+              output_tensor = acti_layer(output_tensor)
+          output_tensor.set_shape(output_tensor.get_shape().as_list()[:-1]+\
+                                  [n_output_ch])
+          return output_tensor, output_mask