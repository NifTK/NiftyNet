--- conflicted
+++ resolved
@@ -1,15 +1,5 @@
 # -*- coding: utf-8 -*-
 """
-<<<<<<< HEAD
-This module implements a performance logger.
-"""
-
-import tensorflow as tf
-
-from niftynet.engine.application_variables import CONSOLE
-from niftynet.engine.signal import ITER_FINISHED
-
-=======
 This module tracks model validation performance over training
 """
 import tensorflow as tf
@@ -17,7 +7,6 @@
 from niftynet.engine.application_variables import CONSOLE
 from niftynet.engine.signal import ITER_FINISHED
 
->>>>>>> 01615714
 
 class PerformanceLogger(object):
     """
