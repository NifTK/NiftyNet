"""
Unzip data downloaded from challenge website:
https://promise12.grand-challenge.org/

The outcome should be three folders named:
TrainingData_Part1, TrainingData_Part2, TrainingData_Part3
each folder contains mulitple '.mhd' and '.raw' files
"""
import os
import zipfile

zip_dir = '.'
target_dir = '.'
for zip_filename in {'TrainingData_Part1.zip', 'TrainingData_Part2.zip',
                     'TrainingData_Part3.zip'}:
<<<<<<< HEAD
    print('Extracting', zip_filename , '...')
    zip_ref = zipfile.ZipFile(os.path.join(zip_dir, zip_filename), 'r')
    zip_ref.extractall(os.path.basename(zip_filename.replace('.zip', '')))
    zip_ref.close()

=======
    zip_ref = zipfile.ZipFile(os.path.join(zip_dir, zip_filename), 'r')
    zip_ref.extractall(os.path.join(target_dir,zip_filename[:-4]))
    zip_ref.close()
>>>>>>> 866e74ff
<|MERGE_RESOLUTION|>--- conflicted
+++ resolved
@@ -1,26 +1,19 @@
-"""
-Unzip data downloaded from challenge website:
-https://promise12.grand-challenge.org/
-
-The outcome should be three folders named:
-TrainingData_Part1, TrainingData_Part2, TrainingData_Part3
-each folder contains mulitple '.mhd' and '.raw' files
-"""
-import os
-import zipfile
-
-zip_dir = '.'
-target_dir = '.'
-for zip_filename in {'TrainingData_Part1.zip', 'TrainingData_Part2.zip',
-                     'TrainingData_Part3.zip'}:
-<<<<<<< HEAD
-    print('Extracting', zip_filename , '...')
-    zip_ref = zipfile.ZipFile(os.path.join(zip_dir, zip_filename), 'r')
-    zip_ref.extractall(os.path.basename(zip_filename.replace('.zip', '')))
-    zip_ref.close()
-
-=======
-    zip_ref = zipfile.ZipFile(os.path.join(zip_dir, zip_filename), 'r')
-    zip_ref.extractall(os.path.join(target_dir,zip_filename[:-4]))
-    zip_ref.close()
->>>>>>> 866e74ff
+"""
+Unzip data downloaded from challenge website:
+https://promise12.grand-challenge.org/
+
+The outcome should be three folders named:
+TrainingData_Part1, TrainingData_Part2, TrainingData_Part3
+each folder contains mulitple '.mhd' and '.raw' files
+"""
+import os
+import zipfile
+
+zip_dir = '.'
+target_dir = '.'
+for zip_filename in {'TrainingData_Part1.zip', 'TrainingData_Part2.zip',
+                     'TrainingData_Part3.zip'}:
+    print('Extracting', zip_filename, '...')
+    zip_ref = zipfile.ZipFile(os.path.join(zip_dir, zip_filename), 'r')
+    zip_ref.extractall(os.path.basename(zip_filename.replace('.zip', '')))
+    zip_ref.close()