--- conflicted
+++ resolved
@@ -29,33 +29,20 @@
 
     def inference(self, images, layer_id=None):
         BaseLayer._print_activations(images)
-<<<<<<< HEAD
-        print("")
-        zero_paddings = [[0, 0], [0, 0], [0, 0]]
-=======
         images = tf.expand_dims(images, 4)
->>>>>>> ea7d608d
         with tf.variable_scope('conv_1_1') as scope:
             conv_1_1 = self.conv_3x3(images, 1, self.num_features[0])
             conv_1_1 = self.batch_norm(conv_1_1)
             conv_1_1 = self.nonlinear_acti(conv_1_1)
             BaseLayer._print_activations(conv_1_1)
-<<<<<<< HEAD
-            print("")
-=======
->>>>>>> ea7d608d
 
         ## 1x1x1 convolution "fully connected"
         with tf.variable_scope('conv_fc') as scope:
             conv_fc = self.conv_layer_1x1(conv_1_1,
                                           self.num_features[0],
                                           self.num_classes,
-                                          bn=True, acti=False)
+                                          bias=True, bn=True, acti=False)
             BaseLayer._print_activations(conv_fc)
-<<<<<<< HEAD
-            print("")
-=======
->>>>>>> ea7d608d
 
         if layer_id is None:
             return conv_fc