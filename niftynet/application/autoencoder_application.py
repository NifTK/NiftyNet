import tensorflow as tf

from niftynet.application.base_application import BaseApplication
from niftynet.engine.application_factory import ApplicationNetFactory
from niftynet.engine.application_factory import OptimiserFactory
from niftynet.engine.application_variables import CONSOLE
from niftynet.engine.application_variables import NETWORK_OUTPUT
from niftynet.engine.application_variables import TF_SUMMARIES
from niftynet.engine.sampler_linear_interpolate import LinearInterpolateSampler
from niftynet.engine.sampler_resize import ResizeSampler
from niftynet.engine.windows_aggregator_identity import WindowAsImageAggregator
from niftynet.io.image_reader import ImageReader
from niftynet.layer.loss_autoencoder import LossFunction
from niftynet.utilities.util_common import look_up_operations

SUPPORTED_INPUT = set(['image', 'feature'])
SUPPORTED_INFERENCE = \
    set(['encode', 'encode-decode', 'sample', 'linear_interpolation'])


class AutoencoderApplication(BaseApplication):
    REQUIRED_CONFIG_SECTION = "AUTOENCODER"

    def __init__(self, net_param, action_param, action):
        BaseApplication.__init__(self)
        tf.logging.info('starting autoencoder application')

        self.action = action

        self.net_param = net_param
        self.action_param = action_param

        self.data_param = None
        self.autoencoder_param = None

    def initialise_dataset_loader(
            self, data_param=None, task_param=None, data_partitioner=None):
        self.data_param = data_param
        self.autoencoder_param = task_param

        if not self.is_training:
            self._infer_type = look_up_operations(
                self.autoencoder_param.inference_type, SUPPORTED_INFERENCE)
        else:
            self._infer_type = None
        try:
            reader_phase = self.action_param.dataset_to_infer
        except AttributeError:
            reader_phase = None
        file_lists = data_partitioner.get_file_lists_by(
            phase=reader_phase, action=self.action)
        # read each line of csv files into an instance of Subject
        if self.is_evaluation:
            NotImplementedError('Evaluation is not yet '
                                'supported in this application.')
        if self.is_training:
            self.readers = []
            for file_list in file_lists:
                reader = ImageReader(['image'])
                reader.initialise(data_param, task_param, file_list)
                self.readers.append(reader)
        if self._infer_type in ('encode', 'encode-decode'):
            self.readers = [ImageReader(['image'])]
            self.readers[0].initialise(data_param, task_param, file_lists[0])
        elif self._infer_type == 'sample':
            self.readers = []
        elif self._infer_type == 'linear_interpolation':
            self.readers = [ImageReader(['feature'])]
<<<<<<< HEAD
            self.readers[0].initialise(data_param,
                                       task_param,
                                       file_lists[0])
=======
            self.readers[0].initialise(data_param, task_param, file_lists[0])
>>>>>>> 55983ef9
        # if self.is_training or self._infer_type in ('encode', 'encode-decode'):
        #    mean_var_normaliser = MeanVarNormalisationLayer(image_name='image')
        #    self.reader.add_preprocessing_layers([mean_var_normaliser])

    def initialise_sampler(self):
        self.sampler = []
        if self.is_training:
            self.sampler.append([ResizeSampler(
                reader=reader,
                data_param=self.data_param,
                batch_size=self.net_param.batch_size,
                windows_per_image=1,
                shuffle_buffer=True,
                queue_length=self.net_param.queue_length) for reader in
                self.readers])
            return
        if self._infer_type in ('encode', 'encode-decode'):
            self.sampler.append([ResizeSampler(
                reader=reader,
                data_param=self.data_param,
                batch_size=self.net_param.batch_size,
                windows_per_image=1,
                shuffle_buffer=False,
                queue_length=self.net_param.queue_length) for reader in
                self.readers])
            return
        if self._infer_type == 'linear_interpolation':
            self.sampler.append([LinearInterpolateSampler(
                reader=reader,
                data_param=self.data_param,
                batch_size=self.net_param.batch_size,
                n_interpolations=self.autoencoder_param.n_interpolations,
                queue_length=self.net_param.queue_length) for reader in
                self.readers])
            return

    def initialise_network(self):
        w_regularizer = None
        b_regularizer = None
        reg_type = self.net_param.reg_type.lower()
        decay = self.net_param.decay
        if reg_type == 'l2' and decay > 0:
            from tensorflow.contrib.layers.python.layers import regularizers
            w_regularizer = regularizers.l2_regularizer(decay)
            b_regularizer = regularizers.l2_regularizer(decay)
        elif reg_type == 'l1' and decay > 0:
            from tensorflow.contrib.layers.python.layers import regularizers
            w_regularizer = regularizers.l1_regularizer(decay)
            b_regularizer = regularizers.l1_regularizer(decay)

        self.net = ApplicationNetFactory.create(self.net_param.name)(
            w_regularizer=w_regularizer,
            b_regularizer=b_regularizer)

    def connect_data_and_network(self,
                                 outputs_collector=None,
                                 gradients_collector=None):
        def switch_sampler(for_training):
            with tf.name_scope('train' if for_training else 'validation'):
                sampler = self.get_sampler()[0][0 if for_training else -1]
                return sampler.pop_batch_op()

        if self.is_training:
            if self.action_param.validation_every_n > 0:
                data_dict = tf.cond(tf.logical_not(self.is_validation),
                                    lambda: switch_sampler(True),
                                    lambda: switch_sampler(False))
            else:
                data_dict = switch_sampler(for_training=True)

            image = tf.cast(data_dict['image'], tf.float32)
            net_output = self.net(image, is_training=self.is_training)

            with tf.name_scope('Optimiser'):
                optimiser_class = OptimiserFactory.create(
                    name=self.action_param.optimiser)
                self.optimiser = optimiser_class.get_instance(
                    learning_rate=self.action_param.lr)

            loss_func = LossFunction(loss_type=self.action_param.loss_type)
            data_loss = loss_func(net_output)
            loss = data_loss
            if self.net_param.decay > 0.0:
                reg_losses = tf.get_collection(
                    tf.GraphKeys.REGULARIZATION_LOSSES)
                if reg_losses:
                    reg_loss = tf.reduce_mean(
                        [tf.reduce_mean(reg_loss) for reg_loss in reg_losses])
                    loss = loss + reg_loss
            grads = self.optimiser.compute_gradients(loss)
            # collecting gradients variables
            gradients_collector.add_to_collection([grads])

            outputs_collector.add_to_collection(
                var=data_loss, name='variational_lower_bound',
                average_over_devices=True, collection=CONSOLE)
            outputs_collector.add_to_collection(
                var=data_loss, name='variational_lower_bound',
                average_over_devices=True, summary_type='scalar',
                collection=TF_SUMMARIES)

            outputs_collector.add_to_collection(
                var=net_output[4], name='Originals',
                average_over_devices=False, summary_type='image3_coronal',
                collection=TF_SUMMARIES)
            outputs_collector.add_to_collection(
                var=net_output[2], name='Means',
                average_over_devices=False, summary_type='image3_coronal',
                collection=TF_SUMMARIES)
            outputs_collector.add_to_collection(
                var=net_output[5], name='Variances',
                average_over_devices=False, summary_type='image3_coronal',
                collection=TF_SUMMARIES)
        else:
            if self._infer_type in ('encode', 'encode-decode'):
                data_dict = self.get_sampler()[0][0].pop_batch_op()
                image = tf.cast(data_dict['image'], dtype=tf.float32)
                net_output = self.net(image, is_training=False)

                outputs_collector.add_to_collection(
                    var=data_dict['image_location'], name='location',
                    average_over_devices=True, collection=NETWORK_OUTPUT)

                if self._infer_type == 'encode-decode':
                    outputs_collector.add_to_collection(
                        var=net_output[2], name='generated_image',
                        average_over_devices=True, collection=NETWORK_OUTPUT)
                if self._infer_type == 'encode':
                    outputs_collector.add_to_collection(
                        var=net_output[7], name='embedded',
                        average_over_devices=True, collection=NETWORK_OUTPUT)

                self.output_decoder = WindowAsImageAggregator(
                    image_reader=self.readers[0],
                    output_path=self.action_param.save_seg_dir)
                return
            elif self._infer_type == 'sample':
                image_size = (self.net_param.batch_size,) + \
                             self.action_param.spatial_window_size + (1,)
                dummy_image = tf.zeros(image_size)
                net_output = self.net(dummy_image, is_training=False)
                noise_shape = net_output[-1].shape.as_list()
                stddev = self.autoencoder_param.noise_stddev
                noise = tf.random_normal(shape=noise_shape,
                                         mean=0.0,
                                         stddev=stddev,
                                         dtype=tf.float32)
                partially_decoded_sample = self.net.shared_decoder(
                    noise, is_training=False)
                decoder_output = self.net.decoder_means(
                    partially_decoded_sample, is_training=False)

                outputs_collector.add_to_collection(
                    var=decoder_output, name='generated_image',
                    average_over_devices=True, collection=NETWORK_OUTPUT)
                self.output_decoder = WindowAsImageAggregator(
                    image_reader=None,
                    output_path=self.action_param.save_seg_dir)
                return
            elif self._infer_type == 'linear_interpolation':
                # construct the entire network
                image_size = (self.net_param.batch_size,) + \
                             self.action_param.spatial_window_size + (1,)
                dummy_image = tf.zeros(image_size)
                net_output = self.net(dummy_image, is_training=False)
                data_dict = self.get_sampler()[0][0].pop_batch_op()
                real_code = data_dict['feature']
                real_code = tf.reshape(real_code, net_output[-1].get_shape())
                partially_decoded_sample = self.net.shared_decoder(
                    real_code, is_training=False)
                decoder_output = self.net.decoder_means(
                    partially_decoded_sample, is_training=False)

                outputs_collector.add_to_collection(
                    var=decoder_output, name='generated_image',
                    average_over_devices=True, collection=NETWORK_OUTPUT)
                outputs_collector.add_to_collection(
                    var=data_dict['feature_location'], name='location',
                    average_over_devices=True, collection=NETWORK_OUTPUT)
                self.output_decoder = WindowAsImageAggregator(
                    image_reader=self.readers[0],
                    output_path=self.action_param.save_seg_dir)
            else:
                raise NotImplementedError

    def interpret_output(self, batch_output):
        if self.is_training:
            return True
        else:
            infer_type = look_up_operations(
                self.autoencoder_param.inference_type,
                SUPPORTED_INFERENCE)
            if infer_type == 'encode':
                return self.output_decoder.decode_batch(
                    batch_output['embedded'],
                    batch_output['location'][:, 0:1])
            if infer_type == 'encode-decode':
                return self.output_decoder.decode_batch(
                    batch_output['generated_image'],
                    batch_output['location'][:, 0:1])
            if infer_type == 'sample':
                return self.output_decoder.decode_batch(
                    batch_output['generated_image'],
                    None)
            if infer_type == 'linear_interpolation':
                return self.output_decoder.decode_batch(
                    batch_output['generated_image'],
                    batch_output['location'][:, :2])<|MERGE_RESOLUTION|>--- conflicted
+++ resolved
@@ -66,13 +66,7 @@
             self.readers = []
         elif self._infer_type == 'linear_interpolation':
             self.readers = [ImageReader(['feature'])]
-<<<<<<< HEAD
-            self.readers[0].initialise(data_param,
-                                       task_param,
-                                       file_lists[0])
-=======
             self.readers[0].initialise(data_param, task_param, file_lists[0])
->>>>>>> 55983ef9
         # if self.is_training or self._infer_type in ('encode', 'encode-decode'):
         #    mean_var_normaliser = MeanVarNormalisationLayer(image_name='image')
         #    self.reader.add_preprocessing_layers([mean_var_normaliser])
