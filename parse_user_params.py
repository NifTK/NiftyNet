--- conflicted
+++ resolved
@@ -1,11 +1,7 @@
-<<<<<<< HEAD
-=======
 # -*- coding: utf-8 -*-
 import os
->>>>>>> ea7d608d
 import argparse
 import configparser
-import os
 
 
 def run():
