--- conflicted
+++ resolved
@@ -72,21 +72,12 @@
         window_shape = resize_to
         while image_out.ndim < 5:
             image_out = image_out[..., np.newaxis, :]
-<<<<<<< HEAD
-        if self.window_border and any([b > 0 for b in self.window_border]):
-            np_border = self.window_border
-            while len(np_border) < 5:
-                np_border = np_border + (0, )
-            np_border = [(b, ) for b in np_border]
-            image_out = np.pad(image_out, np_border, mode='edge')
-=======
         # if self.window_border and any([b > 0 for b in self.window_border]):
         #     np_border = self.window_border
         #     while len(np_border) < 5:
         #         np_border = np_border + (0,)
         #     np_border = [(b,) for b in np_border]
         #     image_out = np.pad(image_out, np_border, mode='edge')
->>>>>>> 0f0d7367
         image_shape = image_out.shape
         zoom_ratio = \
             [float(p) / float(d) for p, d in zip(window_shape, image_shape)]
