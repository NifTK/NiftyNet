--- conflicted
+++ resolved
@@ -155,7 +155,7 @@
 
  Name | Type | Example | Default
  ---- | ---- | ------- | -------
-<<<<<<< HEAD
+
 [csv_path_file](#csv-path-file) | `string` | `csv_path_file=file_list.csv` | `''`
 [path_to_search](#path-to-search) | `string` | `path_to_search=my_data/fold_1` | NiftyNet home folder
 [filename_contains](#filename-contains) | `string` or `string array` | `filename_contains=foo, bar` | `''`
@@ -176,34 +176,6 @@
  and [filename_removefromid](#filename-removefromid) will be ignored.  If this
 parameter is left blank or the file does not exist, input image search will be
 enabled, and the matched filenames will be written to this file path.
-=======
-[`csv_file`](#csv-file) | `string` | `csv_file=file_list.csv` | `''`
-[`path_to_search`](#path-to-search) | `string` | `path_to_search=my_data/fold_1` | NiftyNet home folder
-[`filename_contains`](#filename-contains) | `string` or `string array` | `filename_contains=foo, bar` | `''`
-[`filename_not_contains`](#filename-not-contains) | `string` or `string array` | `filename_not_contains=foo` | `''`
-[`filename_removefromid`](#filename-removefromid) | `string` | `filename_removefromid=bar` | `''`
-[`interp_order`](#interp-order) | `integer` | `interp_order=0` | `3`
-[`pixdim`](#pixdim) | `float array` | `pixdim=1.2, 1.2, 1.2` | `''`
-[`axcodes`](#axcodes) | `string array` | `axcodes=L, P, S` | `''`
-[`spatial_window_size`](#spatial-window-size) | `integer array` | `spatial_window_size=64, 64, 64` | `''`
-[`loader`](#loader) | `string` | `loader=simpleitk` | `None`
-
-###### `csv_file`
-Path to a CSV file containing a list of input images:
-
-```
-image_id_0,/path/to/image_0.nii.gz
-image_id_4,/path/to/image_4.nii.gz
-image_id_9,/path/to/image_9.nii.gz
-```
-
-If the CSV file exists, the input image name list will be loaded from the file.
-The filename-based image search will be disabled and the parameters
-[`path_to_search`](#path-to-search), [`filename_contains`](#filename-contains),
-[`filename_not_contains`](#filename-not-contains),
-and [`filename_removefromid`](#filename-removefromid) will be ignored.
-If this parameter is left blank or the file does not exist, input image search will be enabled, and the matched filenames will be written to this file path.
->>>>>>> 3f0c9170
 
 ###### `path_to_search`
 Single or multiple folders to search for input images.
@@ -281,7 +253,7 @@
 Supported loaders: `nibabel`, `opencv`, `skimage`, `pillow`, `simpleitk`, `dummy` in priority order.
 Default value `None` indicates trying all available loaders, in the above priority order.
 
-<<<<<<< HEAD
+
 This section will be used by [ImageReader](./niftynet.io.image_reader.html)
 to generate a list of [input images objects](./niftynet.io.image_type.html).
 For example:
@@ -314,9 +286,6 @@
 can be find [here](https://github.com/NifTK/NiftyNet/blob/dev/config/default_multimodal_segmentation.ini).
 
 The following sections describe system parameters that can be specified in the configuration file.
-
-=======
->>>>>>> 3f0c9170
 
 ### SYSTEM
 
