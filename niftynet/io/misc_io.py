--- conflicted
+++ resolved
@@ -647,8 +647,7 @@
         f = log.Formatter(FILE_LOG_FORMAT)
         file_handler = log.FileHandler(file_name)
         file_handler.setFormatter(f)
-<<<<<<< HEAD
-        tf.logging._logger.addHandler(file_handler)
+        logger.addHandler(file_handler)
 
 
 def infer_latest_model_file(model_dir):
@@ -675,7 +674,4 @@
             'from checkpoint path (%s),\n'
             'please check config parameter: '
             'model_dir, and initial_iter', model_dir)
-        raise
-=======
-        logger.addHandler(file_handler)
->>>>>>> 8d640c46
+        raise