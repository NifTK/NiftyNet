--- conflicted
+++ resolved
@@ -90,12 +90,6 @@
 }
 SINGLE_25D_TASK = ParserNamespace(image=('T1', ))
 
-<<<<<<< HEAD
-multi_mod_list = ImageSetsPartitioner(MULTI_MOD_DATA).initialise().get_file_list()
-mod_2d_list = ImageSetsPartitioner(MOD_2D_DATA).initialise().get_file_list()
-mod_label_list = ImageSetsPartitioner(MOD_LABEL_DATA).initialise().get_file_list()
-single_25d_list = ImageSetsPartitioner(SINGLE_25D_DATA).initialise().get_file_list()
-=======
 data_partitioner = ImageSetsPartitioner()
 multi_mod_list = data_partitioner.initialise(
     MULTI_MOD_DATA,
@@ -109,7 +103,6 @@
 single_25d_list = data_partitioner.initialise(
     SINGLE_25D_DATA,
     data_split_file='testing_data/resize_split.csv').get_file_list()
->>>>>>> df0f8673
 
 
 def get_3d_reader():
@@ -159,28 +152,17 @@
 class ResizeSamplesAggregatorTest(NiftyNetTestCase):
     def test_3d_init(self):
         reader = get_3d_reader()
-<<<<<<< HEAD
-        sampler = ResizeSampler(reader=reader,
-                                window_sizes=MULTI_MOD_DATA,
-                                batch_size=1,
-                                shuffle=False,
-                                queue_length=50)
-        writer = FileImageSink(reader,
-                               3,
-                               output_path=os.path.join('testing_data', 'aggregated'))
-
-=======
         sampler = ResizeSampler(
             reader=reader,
             window_sizes=MULTI_MOD_DATA,
             batch_size=1,
             shuffle=False,
             queue_length=50)
->>>>>>> df0f8673
-        aggregator = ResizeSamplesAggregator(
-            image_reader=reader,
-            name='image',
-            image_writer=writer)
+        aggregator = ResizeSamplesAggregator(
+            image_reader=reader,
+            name='image',
+            output_path=os.path.join('testing_data', 'aggregated'),
+            interp_order=3)
         more_batch = True
 
         with self.cached_session() as sess:
@@ -397,9 +379,8 @@
         aggregator = ResizeSamplesAggregator(
             image_reader=reader,
             name='image',
-            image_writer=FileImageSink(
-                reader, 3,
-                output_path=os.path.join('testing_data', 'aggregated')))
+            output_path=os.path.join('testing_data', 'aggregated'),
+            interp_order=3)
         more_batch = True
 
         with self.cached_session() as sess:
